# -*- coding: utf-8 -*-
#
#  graphs.py
#  This file is part of FORD.
#
#  Copyright 2015 Christopher MacMackin <cmacmackin@gmail.com>
#
#  This program is free software; you can redistribute it and/or modify
#  it under the terms of the GNU General Public License as published by
#  the Free Software Foundation; either version 3 of the License, or
#  (at your option) any later version.
#
#  This program is distributed in the hope that it will be useful,
#  but WITHOUT ANY WARRANTY; without even the implied warranty of
#  MERCHANTABILITY or FITNESS FOR A PARTICULAR PURPOSE.  See the
#  GNU General Public License for more details.
#
#  You should have received a copy of the GNU General Public License
#  along with this program; if not, write to the Free Software
#  Foundation, Inc., 51 Franklin Street, Fifth Floor, Boston,
#  MA 02110-1301, USA.
#
#

from __future__ import annotations

import colorsys
import copy
import itertools
import logging as log
import os
import pathlib
import re
import signal
from typing import Dict, Iterable, List, Optional, Set, Tuple, Type, Union, cast

from graphviz import Digraph, ExecutableNotFound
from graphviz import version as graphviz_version
from tqdm.contrib.concurrent import process_map

from ford.console import warn
from ford.utils import traverse, ProgressBar

from ford.sourceform import (
    ExternalBoundProcedure,
    ExternalFunction,
    ExternalInterface,
    ExternalModule,
    ExternalProgram,
    ExternalSourceFile,
    ExternalSubmodule,
    ExternalSubroutine,
    ExternalType,
    FortranBlockData,
    FortranContainer,
    FortranInterface,
    FortranModule,
    FortranModuleProcedureInterface,
    FortranProcedure,
    FortranProgram,
    FortranSourceFile,
    FortranSubmodule,
    FortranModuleProcedureImplementation,
    FortranBoundProcedure,
    FortranType,
)

try:
    graphviz_version()
    graphviz_installed = True
except ExecutableNotFound:
    graphviz_installed = False


HYPERLINK_RE = re.compile(
    r"^\s*<\s*a\s+.*href=(\"[^\"]+\"|'[^']+').*>(.*)</\s*a\s*>\s*$", re.IGNORECASE
)
WIDTH_RE = re.compile('width="(.*?)pt"', re.IGNORECASE)
HEIGHT_RE = re.compile('height="(.*?)pt"', re.IGNORECASE)
EM_RE = re.compile("<em>(.*)</em>", re.IGNORECASE)


def newdict(old, key, val):
    new = copy.copy(old)
    new[key] = val
    return new


def is_module(obj):
    return isinstance(obj, FortranModule)


def is_submodule(obj):
    return isinstance(obj, FortranSubmodule)


def is_type(obj):
    return isinstance(obj, FortranType)


def is_proc(obj):
    return isinstance(
        obj,
        (
            FortranProcedure,
            FortranInterface,
            FortranModuleProcedureImplementation,
            FortranBoundProcedure,
        ),
    )


def is_program(obj):
    return isinstance(obj, FortranProgram)


def is_sourcefile(obj):
    return isinstance(obj, FortranSourceFile)


def is_blockdata(obj):
    return isinstance(obj, FortranBlockData)


FortranEntity = Union[FortranContainer, FortranBoundProcedure]
NodeCollection = Dict[FortranEntity, "BaseNode"]


class GraphData:
    """Stores graph nodes representing Fortran entities to be
    displayed in a graph, as well as some customisation options for
    graphs

    Parameters
    ----------
    parent_dir:
        Path to top of site
    coloured_edges:
        If true, arrows between nodes are coloured, otherwise they are black
    show_proc_parent:
        If true, the parent of a procedure is shown in the node label

    """

    def __init__(self, parent_dir: str, coloured_edges: bool, show_proc_parent: bool):
        self.submodules: NodeCollection = {}
        self.modules: NodeCollection = {}
        self.types: NodeCollection = {}
        self.procedures: NodeCollection = {}
        self.programs: NodeCollection = {}
        self.sourcefiles: NodeCollection = {}
        self.blockdata: NodeCollection = {}
        self.parent_dir = parent_dir
        self.coloured_edges = coloured_edges
        self.show_proc_parent = show_proc_parent

    def _get_collection_and_node_type(
        self, obj: FortranEntity
    ) -> Tuple[NodeCollection, Type["BaseNode"]]:
        """Helper function for `register` and `get_node`: get the
        appropriate container for ``obj``, and the corresponding node
        type

        """

        if is_submodule(obj):
            return self.submodules, SubmodNode
        if is_module(obj):
            return self.modules, ModNode
        if is_type(obj):
            return self.types, TypeNode
        if is_proc(obj):
            return self.procedures, ProcNode
        if is_program(obj):
            return self.programs, ProgNode
        if is_sourcefile(obj):
            return self.sourcefiles, FileNode
        if is_blockdata(obj):
            return self.blockdata, BlockNode

        raise BadType(
            f"Unrecognised object type '{type(obj).__name__}' for object '{obj}' when constructing graphs"
        )

    def register(
        self, obj: FortranEntity, hist: Optional[NodeCollection] = None
    ) -> None:
        """Create and store the graph node for ``obj``, if it hasn't
        already been registered

        Parameters
        ----------
        obj:
            Some Fortran entity
        hist:
            Collection of previously seen objects, used when
            registering children during node creation

        """

        collection, NodeType = self._get_collection_and_node_type(obj)
        if obj not in collection:
            collection[obj] = NodeType(obj, self, hist)

    def get_node(
        self, obj: FortranEntity, hist: Optional[NodeCollection] = None
    ) -> BaseNode:
        """Returns the node corresponding to ``obj``. If does not
        already exist then it will create it.

        Parameters
        ----------
        obj:
            Some Fortran entity
        hist:
            Collection of previously seen objects, used when
            registering children during node creation

        """
        hist = hist or {}

        if obj in hist:
            return hist[obj]

        collection, _ = self._get_collection_and_node_type(obj)
        if obj not in collection:
            self.register(obj, hist)

        return collection[obj]

    def get_module_node(self, mod: Union[FortranModule, str]) -> ModNode:
        if isinstance(mod, str):
            # Most likely a third-party module
            mod = ExternalModule(mod)
        return cast(ModNode, self.get_node(mod))

    def get_procedure_node(
        self,
        procedure: Union[FortranProcedure, str],
        hist: NodeCollection,
    ) -> ProcNode:
        if isinstance(procedure, str):
            # Most likely a third-party procedure
            procedure = ExternalSubroutine(procedure)
            procedure.proctype = "unknown"

        return cast(ProcNode, self.get_node(procedure, hist))

    def get_type_node(
        self, type_: Union[FortranType, str], hist: NodeCollection
    ) -> TypeNode:
        if isinstance(type_, str):
            # Most likely a third-party type
            type_ = ExternalType(type_)

        return cast(TypeNode, self.get_node(type_, hist))


def get_call_nodes(
    calls: List[Union[str, FortranEntity]],
    visited: Optional[Set[Union[str, FortranEntity]]] = None,
    result: Optional[Set[Union[str, FortranEntity]]] = None,
) -> Set[Union[str, FortranEntity]]:
    """
    takes a list of calls, and returns a set of all the calls that should
    be nodes in the graph

    not all calls are a node, some are not visible, and some are simple
    procedure bindings (bindings that bind one visible procedure to one label)

    these should be skipped, and show a call to their descendant instead
    """

    if visited is None:
        visited = set()
    if result is None:
        result = set()

    for call in calls:
        # ensure we haven't already visited this call
        if call in visited:
            continue
        visited.add(call)

        # value for if the call is a simple binding
        is_simple_binding = (
            isinstance(call, FortranBoundProcedure)
            and len(call.bindings) == 1
            and not isinstance(call.bindings[0], FortranBoundProcedure)
            and (call.deferred or getattr(call.bindings[0], "visible", False))
        )

        if getattr(call, "visible", True) and not is_simple_binding:
            # If the call is visible and isn't a simple binding, add it to the result.
            result.add(call)
        else:
            # If the call is not visible or a simple binding, recursively call the function on the children of the call.
            calls = getattr(call, "calls", []) + getattr(call, "bindings", [])
            get_call_nodes(calls, visited, result)

    return result


class BaseNode:
    """Graph node representing some Fortran entity

    Parameters
    ----------
    obj:
        Fortran entity instance or name
    graph_data:
        Collection of nodes for other entities
    hist:

    """

    colour = "#777777"

    def __init__(
        self,
        obj: Union[FortranEntity, str],
        graph_data: GraphData,
        hist: Optional[NodeCollection] = None,
    ):
        self.attribs = {"color": self.colour, "fontcolor": "white", "style": "filled"}
        if isinstance(
            obj,
            (
                ExternalModule,
                ExternalSubmodule,
                ExternalType,
                ExternalBoundProcedure,
                ExternalSubroutine,
                ExternalFunction,
                ExternalInterface,
                ExternalSubroutine,
                ExternalProgram,
                ExternalSourceFile,
            ),
        ):
            obj = str(obj)

        self.url = None
        if isinstance(obj, str):
            self.fromstr = True
            if m := HYPERLINK_RE.match(obj):
                self.url = m.group(1)[1:-1]
                self.name = m.group(2)
            else:
                self.name = obj
            self.ident = self.name
        else:
            self.fromstr = False
            d = obj.get_dir() or "none"
            self.ident = f"{d}~{obj.ident}"
            self.name = obj.name
            if m := EM_RE.search(self.name):
                self.name = f"<<i>{m.group(1).strip()}</i>>"
            self.url = obj.get_url()

        self.attribs["label"] = self.name
        if self.url and getattr(obj, "visible", True):
            if self.fromstr or hasattr(obj, "external_url"):
                self.attribs["URL"] = self.url
            else:
                self.attribs["URL"] = graph_data.parent_dir + self.url
        self.afferent = 0
        self.efferent = 0

    def __eq__(self, other):
        return self.ident == other.ident

    def __lt__(self, other):
        return self.ident < other.ident

    def __hash__(self):
        # When making graphs in parallel, nodes might not have all
        # their attributes at some point?
        try:
            return hash(self.ident)
        except AttributeError:
            return id(self)


class ModNode(BaseNode):
    colour = "#337AB7"

    def __init__(self, obj, gd, hist=None):
        super().__init__(obj, gd)
        self.uses = set()
        self.used_by = set()
        self.children = set()
        if self.fromstr:
            return
        for u in obj.uses:
            n = gd.get_module_node(u)
            n.used_by.add(self)
            n.afferent += 1
            self.uses.add(n)
            self.efferent += n.efferent


class SubmodNode(ModNode):
    colour = "#5bc0de"

    def __init__(self, obj, gd, hist=None):
        super().__init__(obj, gd)
        del self.used_by
        if self.fromstr:
            return
        if obj.parent_submodule:
            self.ancestor = gd.get_node(obj.parent_submodule)
        else:
            self.ancestor = gd.get_module_node(obj.ancestor_module)
        self.ancestor.children.add(self)
        self.efferent += 1
        self.ancestor.afferent += 1


class TypeNode(BaseNode):
    colour = "#5cb85c"

    def __init__(self, obj, gd, hist=None):
        super().__init__(obj, gd)
        self.ancestor = None
        self.children = set()
        self.comp_types = {}
        self.comp_of = {}
        if self.fromstr:
            return

        hist = newdict(hist or {}, obj, self)

        if hasattr(obj, "external_url"):
            # Stop following chain, as this object is in an external project
            return

        if obj.extends:
            self.ancestor = gd.get_type_node(obj.extends, hist)
            self.ancestor.children.add(self)
            self.ancestor.visible = getattr(obj.extends, "visible", True)

        for var in obj.local_variables:
            if var.vartype not in ["type", "class"]:
                continue

            proto = var.proto[0]
            if proto == "*":
                continue

            node = gd.get_type_node(proto, hist)

            node.visible = getattr(proto, "visible", True)
            if self in node.comp_of:
                node.comp_of[self] += ", " + var.name
            else:
                node.comp_of[self] = var.name
            if node in self.comp_types:
                self.comp_types[node] += ", " + var.name
            else:
                self.comp_types[node] = var.name


class ProcNode(BaseNode):
    COLOURS = {
        "subroutine": "#d9534f",
        "function": "#d94e8f",
        "interface": "#A7506F",
        "boundproc": "#A7506F",
    }

    @property
    def colour(self):
        return ProcNode.COLOURS.get(self.proctype, super().colour)

    def __init__(self, obj, gd: GraphData, hist=None):
        # ToDo: Figure out appropriate way to handle interfaces to routines in submodules.
        self.proctype = getattr(obj, "proctype", "").lower()
        if self.proctype == "" and isinstance(obj, FortranBoundProcedure):
            self.proctype = "boundproc"
        super().__init__(obj, gd)

        if isinstance(obj, FortranBoundProcedure):
            binder = getattr(obj, "parent", None)
            parent = getattr(binder, "parent", None)
        else:
            parent = getattr(obj, "parent", None)
            binder = getattr(getattr(obj, "binding", None), "parent", None)

        parent_label = ""
        binding_label = ""
        if parent and gd.show_proc_parent:
            parent_label = f"{parent.name}::"
        if binder:
            binding_label = f"{binder.name}%"

        self.attribs["label"] = f"{parent_label}{binding_label}{self.name}"

        self.uses = set()
        self.calls = set()
        self.called_by = set()
        self.interfaces = set()
        self.interfaced_by = set()

        if self.fromstr:
            return

        hist = newdict(hist or {}, obj, self)

        for u in getattr(obj, "uses", []):
            n = gd.get_module_node(u)
            n.used_by.add(self)
            self.uses.add(n)

        for call in get_call_nodes(
            getattr(obj, "calls", []) + getattr(obj, "bindings", [])
        ):
            n = gd.get_procedure_node(call, hist)
            n.called_by.add(self)
            self.calls.add(n)

        if self.proctype != "interface":
            return

        for m in getattr(obj, "modprocs", []):
            if m.procedure and getattr(m.procedure, "visible", True):
                n = gd.get_procedure_node(m.procedure, hist)
                n.interfaced_by.add(self)
                self.interfaces.add(n)

        if (
            isinstance(obj, FortranModuleProcedureInterface)
            and isinstance(obj.procedure.module, (str, FortranProcedure))
            and getattr(obj.procedure.module, "visible", True)
        ):
            n = gd.get_procedure_node(obj.procedure.module, hist)
            n.interfaced_by.add(self)
            self.interfaces.add(n)


class ProgNode(BaseNode):
    colour = "#f0ad4e"

    def __init__(self, obj, gd, hist=None):
        super().__init__(obj, gd)
        self.uses = set()
        self.calls = set()
        if self.fromstr:
            return
        for u in obj.uses:
            n = gd.get_module_node(u)
            n.used_by.add(self)
            self.uses.add(n)

        for call in get_call_nodes(obj.calls):
            n = gd.get_procedure_node(call, hist)
            n.called_by.add(self)
            self.calls.add(n)


class BlockNode(BaseNode):
    colour = "#5cb85c"

    def __init__(self, obj, gd, hist=None):
        super().__init__(obj, gd)
        self.uses = set()
        if self.fromstr:
            return
        for u in obj.uses:
            n = gd.get_module_node(u)
            n.used_by.add(self)
            self.uses.add(n)


class FileNode(BaseNode):
    colour = "#f0ad4e"

    def __init__(self, obj, gd, hist=None):
        super().__init__(obj, gd)
        self.afferent = set()  # Things depending on this file
        self.efferent = set()  # Things this file depends on

        if self.fromstr:
            return

        hist = newdict(hist or {}, obj, self)

        for mod in itertools.chain(
            obj.modules,
            obj.submodules,
            obj.functions,
            obj.subroutines,
            obj.programs,
            obj.blockdata,
        ):
            # Only modules and submodules have deplist
            if not hasattr(mod, "deplist"):
                continue
            for dep in mod.deplist:
                if dep.source_file == obj:
                    continue
                n = hist.get(dep.source_file, gd.get_node(dep.source_file, hist))
                n.afferent.add(self)
                self.efferent.add(n)


def _edge(
    tail: BaseNode, head: BaseNode, style: str, colour: str, label: Optional[str] = None
) -> Dict:
    return {
        "tail_node": tail,
        "head_node": head,
        "edge": {
            "tail_name": tail.ident,
            "head_name": head.ident,
            "style": style,
            "color": colour,
            "label": label,
        },
    }


def _solid_edge(
    tail: BaseNode, head: BaseNode, colour: str, label: Optional[str] = None
) -> Dict:
    return _edge(tail, head, "solid", colour, label)


def _dashed_edge(
    tail: BaseNode, head: BaseNode, colour: str, label: Optional[str] = None
) -> Dict:
    return _edge(tail, head, "dashed", colour, label)


if graphviz_installed:
    # Create the legends for the graphs. These are their own separate graphs,
    # without edges
    gd = GraphData("", False, False)

    # Graph nodes for a bunch of fake entities that we'll use in the legend
    _module = gd.get_node(ExternalModule("Module"))
    _submodule = gd.get_node(ExternalSubmodule("Submodule"))
    _type = gd.get_node(ExternalType("Type"))
    _subroutine = gd.get_node(ExternalSubroutine("Subroutine"))
    _function = gd.get_node(ExternalFunction("Function"))
    _interface = gd.get_node(ExternalInterface("Interface"))
    _boundproc = gd.get_node(ExternalBoundProcedure("Type Bound Procedure"))
    _unknown_proc = ExternalSubroutine("Unknown Procedure Type")
    _unknown_proc.proctype = "Unknown"
    _unknown = gd.get_node(_unknown_proc)
    _program = gd.get_node(ExternalProgram("Program"))
    _sourcefile = gd.get_node(ExternalSourceFile("Source File"))

    def _make_legend(entities):
        """Make a legend containing a collection of entities"""
        dot = Digraph(
            "Graph Key",
            graph_attr={"size": "8.90625,1000.0", "concentrate": "false"},
            node_attr={
                "shape": "box",
                "height": "0.0",
                "margin": "0.08",
                "fontname": "Helvetica",
                "fontsize": "10.5",
            },
            edge_attr={"fontname": "Helvetica", "fontsize": "9.5"},
            format="svg",
            engine="dot",
        )
        for entity in entities:
            dot.node(entity.name, **entity.attribs)
        dot.node("This Page's Entity")
        return dot.pipe().decode("utf-8")

    mod_svg = _make_legend([_module, _submodule, _subroutine, _function, _program])
    type_svg = _make_legend([_type])
    call_svg = _make_legend(
        [_subroutine, _function, _interface, _boundproc, _unknown, _program]
    )
    file_svg = _make_legend([_sourcefile])
else:
    mod_svg = ""
    type_svg = ""
    call_svg = ""
    file_svg = ""

NODE_DIAGRAM = "<p>Nodes of different colours represent the following: </p>"

MOD_GRAPH_KEY = f"""
{NODE_DIAGRAM}
{mod_svg}
<p>Solid arrows point from a submodule to the (sub)module which it is
descended from. Dashed arrows point from a module or program unit to 
modules which it uses.
</p>
"""  # noqa W291

TYPE_GRAPH_KEY = f"""
{NODE_DIAGRAM}
{type_svg}
<p>Solid arrows point from a derived type to the parent type which it
extends. Dashed arrows point from a derived type to the other
types it contains as a components, with a label listing the name(s) of
said component(s).
</p>
"""

CALL_GRAPH_KEY = f"""
{NODE_DIAGRAM}
{call_svg}
<p>Solid arrows point from a procedure to one which it calls. Dashed 
arrows point from an interface to procedures which implement that interface.
This could include the module procedures in a generic interface or the
implementation in a submodule of an interface in a parent module.
</p>
"""  # noqa W291

FILE_GRAPH_KEY = f"""
{NODE_DIAGRAM}
{file_svg}
<p>Solid arrows point from a file to a file which it depends on. A file
is dependent upon another if the latter must be compiled before the former
can be.
</p>
"""

COLOURED_NOTICE = """Where possible, edges connecting nodes are
given different colours to make them easier to distinguish in
large graphs."""

del call_svg
del file_svg
del type_svg
del mod_svg


class FortranGraph:
    """Graph of some relationship for a given entity

    Parameters
    ----------
    root:
        Top-level entity or entities in graph
    data:
        Collection of nodes and graph customisation options
    ident:
        Alternative identification for graph, and used as base name
        for saved files. If there are multiple entities in ``root``,
        and ``ident`` isn't given, it is set from the first entity in
        ``root``

    Attributes
    ----------
    hop_nodes:
        Nodes of the hop which exceed the maximum
    hop_edges:
        Edges of the hop which exceed the maximum
    added:
        Set of nodes in graph
    max_nesting:
        Maximum number of hops allowed. Set from maximum value of
        ``graph_maxdepth`` in ``root.meta``
    max_nodes:
        Maximum number of nodes allowed. Set from maximum value of
        ``graph_maxnodes`` in ``root.meta``
    warn:
        If true, show warnings if graphs exceed ``max_nesting`` or
        ``max_nodes``
    truncated:
        Nesting level where the graph was truncated
    """

    RANKDIR = "RL"
    _should_add_nested_nodes = False
    _legend = ""

    def __init__(
        self,
        root: Union[FortranContainer, Iterable[FortranContainer]],
        data: GraphData,
        ident: Optional[str] = None,
    ):
        self.root = []
        self.data = data
        self.hop_nodes: List[BaseNode] = []
        self.hop_edges: List[BaseNode] = []
        self.added: Set[BaseNode] = set()
        self.max_nesting = 0
        self.max_nodes = 1
        self.warn = False
        self.truncated = -1

        if not isinstance(root, Iterable):
            root = [root]
        root = sorted(list(root))

        for r in root:
            self.root.append(self.data.get_node(r))
            if hasattr(r, "meta"):
                self.max_nesting = max(self.max_nesting, int(r.meta.graph_maxdepth))
                self.max_nodes = max(self.max_nodes, int(r.meta.graph_maxnodes))
            if hasattr(r, "settings"):
                self.warn = self.warn or (r.settings.warn)

        ident = ident or f"{root[0].get_dir()}~~{root[0].ident}"
        self.ident = f"{ident}~~{self.__class__.__name__}"
        self.imgfile = self.ident
        self.dot = Digraph(
            self.ident,
            graph_attr={
                "size": "8.90625,1000.0",
                "rankdir": self.RANKDIR,
                "concentrate": "true",
                "id": self.ident,
            },
            node_attr={
                "shape": "box",
                "height": "0.0",
                "margin": "0.08",
                "fontname": "Helvetica",
                "fontsize": "10.5",
            },
            edge_attr={"fontname": "Helvetica", "fontsize": "9.5"},
            format="svg",
            engine="dot",
        )
        # add root nodes to the graph
        for n in sorted(self.root):
            if len(self.root) == 1:
                self.dot.node(n.ident, label=n.attribs["label"])
            else:
                self.dot.node(n.ident, **n.attribs)
            self.added.add(n)
        # add nodes and edges depending on the root nodes to the graph
        self.add_nodes(self.root)

        if graphviz_installed:
            # Render graph with timeout protection to prevent hanging on complex graphs
            svg_src = self._render_graph_with_timeout(timeout_seconds=30)
            if svg_src:
                self.svg_src = svg_src
                self.svg_src = self.svg_src.replace(
                    "<svg ", '<svg id="' + re.sub(r"[^\w]", "", self.ident) + '" '
                )
                if match := WIDTH_RE.search(self.svg_src):
                    width = int(match.group(1))
                else:
                    width = 0
                if isinstance(self, (ModuleGraph, CallGraph, TypeGraph)):
                    self.scaled = width >= 855
                else:
                    self.scaled = width >= 641
            else:
                # Timeout or error occurred
                self.svg_src = ""
                self.scaled = False
        else:
            self.svg_src = ""
            self.scaled = False

    def _render_graph_with_timeout(self, timeout_seconds=30):
        """
        Render the graph with timeout protection to prevent hanging on complex graphs.

        Parameters
        ----------
        timeout_seconds : int
            Maximum time in seconds to wait for graphviz rendering

        Returns
        -------
        str or None
            SVG source string, or None if timeout/error occurs
        """

        def timeout_handler(signum, frame):
            raise TimeoutError(f"Graphviz rendering timed out for graph {self.ident}")

        # Try to render the graph with timeout protection
        if hasattr(signal, "SIGALRM"):
            # Unix-like systems with SIGALRM support
            old_handler = signal.signal(signal.SIGALRM, timeout_handler)
            signal.alarm(timeout_seconds)
            try:
                svg_src = self.dot.pipe().decode("utf-8")
                signal.alarm(0)
                return svg_src
            except TimeoutError:
                signal.alarm(0)
                warn(
                    f"Graph rendering timed out for '{self.ident}' after {timeout_seconds} seconds. "
                    f"Graph will be skipped. Consider reducing graph complexity or using graph_maxnodes/graph_maxdepth settings."
                )
                return None
            except Exception as e:
                signal.alarm(0)
                warn(f"Error rendering graph '{self.ident}': {e}")
                return None
            finally:
                signal.signal(signal.SIGALRM, old_handler)
        else:
            # Windows or systems without SIGALRM - no timeout protection
            # Just try to render and catch exceptions
            try:
                return self.dot.pipe().decode("utf-8")
            except Exception as e:
                warn(f"Error rendering graph '{self.ident}': {e}")
                return None

    def add_to_graph(self, nodes, edges, nesting):
        """
        Adds nodes and edges to the graph as long as the maximum number
        of nodes is not exceeded.
        All edges are expected to have a reference to an entry in nodes.
        If the list of nodes is not added in the first hop due to graph
        size limitations, they are stored in hop_nodes.
        If the graph was extended the function returns True, otherwise the
        result will be False.
        """
        if (len(nodes) + len(self.added)) > self.max_nodes:
            if nesting < 2:
                self.hop_nodes = nodes
                self.hop_edges = edges
            self.truncated = nesting
            return False

        for n in sorted(nodes):
            strattribs = {key: str(a) for key, a in n.attribs.items()}
            self.dot.node(n.ident, **strattribs)
        for edge in edges:
            self.dot.edge(**edge["edge"])
        self.added.update(nodes)
        return True

    def __str__(self):
        """
        The string of the graph is its HTML representation.
        It will only be created if it is not too large.
        If the graph is overly large but can represented by a single node
        with many dependencies it will be shown as a table instead to ease
        the rendering in browsers.
        """

        graph_as_table = len(self.hop_nodes) > 0 and len(self.root) == 1

        # Do not render empty graphs
        if len(self.added) <= 1 and not graph_as_table:
            return ""

        # Do not render overly large graphs.
        if len(self.added) > self.max_nodes:
            if self.warn:
                warn(
                    f"Not showing graph {self.ident} as it would exceed the maximal number of {self.max_nodes} nodes"
                )
            return ""

        # Do not render incomplete graphs.
        if len(self.added) < len(self.root):
            if self.warn:
                warn(f"Not showing graph {self.ident} as it would be incomplete")
            return ""

        if self.truncated > 0 and self.warn:
            warn(f"Graph {self.ident} is truncated after {self.truncated} hops")

        if graph_as_table:
            rettext = self._make_graph_as_table()
        # generate svg graph
        else:
            rettext = f'<div class="depgraph">{self.svg_src}</div>'
            # add zoom ability for big graphs
            if self.scaled:
                zoomName = re.sub(r"[^\w]", "", self.ident)
                rettext += f"""\
                <script>
                  var pan{zoomName} = svgPanZoom('#{zoomName}',
                    {{zoomEnabled: true, controlIconsEnabled: true, fit: true, center: true,}}
                  );
                </script>"""

        graph_help_name = f"{self.__class__.__name__}-help-text"

        legend_graph = f"""\
          <div>
            <a type="button" class="graph-help" data-bs-toggle="modal" href="#{graph_help_name}">Help</a>
          </div>
          <div class="modal fade" id="{graph_help_name}" tabindex="-1" role="dialog">
            <div class="modal-dialog modal-lg" role="document">
              <div class="modal-content">
                <div class="modal-header">
                  <h4 class="modal-title" id="-graph-help-label">Graph Key</h4>
                  <button type="button" class="btn-close" data-bs-dismiss="modal" aria-label="Close"></button>
                </div>
                <div class="modal-body">{self._legend} {COLOURED_NOTICE if self.data.coloured_edges else ""}</div>
            </div>
          </div>
        </div>"""
        return rettext + legend_graph

    def _make_graph_as_table(self):
        # generate a table graph if maximum number of nodes gets exceeded in
        # the first hop and there is only one root node.

        # Base templates for the arrows along edges
        arrow_shaft = '<td class="{style}{text_loc}">{label}</td>'
        arrow_right = f'{arrow_shaft}<td rowspan="2" class="triangle-right"></td>'
        arrow_left = f'<td rowspan="2" class="triangle-left"></td>{arrow_shaft}'

        # Work out if the root node is the head or tail of the
        # arrow, and which direction the arrows point in
        if self.hop_edges[0]["edge"]["tail_name"] == self.root[0].ident:
            key = "head_node"
            root_on_left = self.RANKDIR == "LR"
            arrowtemp = arrow_right if root_on_left else arrow_left
        else:
            key = "tail_node"
            root_on_left = self.RANKDIR == "RL"
            arrowtemp = arrow_left if root_on_left else arrow_right

        # Sort nodes in alphabetical order by either the head or
        # tail node's label
        self.hop_edges.sort(key=lambda x: x[key].attribs["label"].lower())

        # Now construct each node and associated edge as a single row in a table.
        # The root node takes up one column and spans all rows
        total_rows = len(self.hop_nodes) * 2 + 1
        root = f'<td class="root" rowspan="{total_rows}">{self.root[0].attribs["label"]}</td>'
        rows = ""
        for edge in self.hop_edges:
            style = edge["edge"]["style"]
            # The 'w' here is in white and is used to correctly position the arrow
            # shaft in the centre of the arrowhead
            label = edge["edge"]["label"] or "w"
            text_loc = "Bottom" if label == "w" else "Text"
            arrow_args = {"style": style, "label": label, "text_loc": text_loc}
            arrow = arrowtemp.format(**arrow_args)
            attribs = edge[key].attribs
            try:
                link = f'<a href="{attribs["URL"]}">{attribs["label"]}</a></td>'
            except KeyError:
                link = f'{attribs["label"]}</td>'

            node = f'<td rowspan="2" class="node" bgcolor="{attribs["color"]}">{link}'

            root_arrow = (
                f"{root}{arrow}{node}" if root_on_left else f"{node}{arrow}{root}"
            )
            rows += f'<tr>{root_arrow}</tr>\n<tr><td class="{style}Top">w</td></tr>\n'
            # Root node is handled by first row in table, so clear it
            root = ""

        return f'<table class="graph">\n{rows}</table>\n'

    def __nonzero__(self):
        return self.__bool__()

    def __bool__(self):
        return bool(self.__str__())

    def create_svg(self, out_location: pathlib.Path):
        if len(self.added) > len(self.root):
            out_location = pathlib.Path(out_location)
            self._create_image_file(out_location / self.imgfile)

    def _create_image_file(self, filename: pathlib.Path):
        if not graphviz_installed:
            return

        self.dot.render(str(filename), cleanup=False)
        filename.rename(str(filename) + ".gv")

    def add_nodes(self, nodes, nesting=1):
        """Add nodes and edges to this graph, based on the collection ``nodes``

        Subclasses should implement `FortranGraph.add_node`, and optionally
        `FortranGraph.extra_attributes`

        """
        hop_nodes = set()  # nodes in this hop
        hop_edges = []  # edges in this hop

        total_len = len(nodes)

        def rainbowcolour(depth, maxd):
            if not self.data.coloured_edges:
                return "#000000"
            (r, g, b) = colorsys.hsv_to_rgb(float(depth) / maxd, 1.0, 1.0)
            return f"#{int(255 * r):02X}{int(255 * g):02X}{int(255 * b):02X}"

        for i, node in enumerate(sorted(nodes)):
            colour = rainbowcolour(i, total_len)

            self.add_node(hop_nodes, hop_edges, node, colour)

        if not self.add_to_graph(hop_nodes, hop_edges, nesting):
            return

        self.extra_attributes()

        if self._should_add_nested_nodes:
            self._add_nested_nodes(hop_nodes, nesting)

    def _add_nested_nodes(self, hop_nodes, nesting):
        """Handles nested nodes"""
        if len(hop_nodes) == 0:
            return

        if nesting < self.max_nesting:
            self.add_nodes(hop_nodes, nesting=nesting + 1)
        else:
            self.truncated = nesting

    def add_node(self, hop_nodes, hop_edges, node, colour):
        """Add a single node and its edges to this graph, typically by
        iterating over parents/children

        """

        raise NotImplementedError

    def extra_attributes(self):
        """Add any extra attributes to the graph"""
        pass


class ModuleGraph(FortranGraph):
    """Shows the relationship between modules and submodules"""

    _legend = MOD_GRAPH_KEY

    def add_node(self, hop_nodes, hop_edges, node, colour):
        for nu in sorted(node.uses):
            if nu not in self.added:
                hop_nodes.add(nu)
            hop_edges.append(_dashed_edge(node, nu, colour))

        if hasattr(node, "ancestor"):
            if node.ancestor not in self.added:
                hop_nodes.add(node.ancestor)
            hop_edges.append(_solid_edge(node, node.ancestor, colour))

    def extra_attributes(self):
        self.dot.attr("graph", size="11.875,1000.0")


class UsesGraph(FortranGraph):
    """Graphs how modules use other modules, including ancestor (sub)modules"""

    _should_add_nested_nodes = True
    _legend = MOD_GRAPH_KEY

    def add_node(self, hop_nodes, hop_edges, node, colour):
        for nu in sorted(node.uses):
            if nu not in self.added:
                hop_nodes.add(nu)
            hop_edges.append(_dashed_edge(node, nu, colour))

        if hasattr(node, "ancestor"):
            if node.ancestor not in self.added:
                hop_nodes.add(node.ancestor)
            hop_edges.append(_solid_edge(node, node.ancestor, colour))


class UsedByGraph(FortranGraph):
    """Graphs how modules are used by other modules"""

    _should_add_nested_nodes = True
    _legend = MOD_GRAPH_KEY

    def add_node(self, hop_nodes, hop_edges, node, colour):
        for nu in sorted(getattr(node, "used_by", [])):
            if nu not in self.added:
                hop_nodes.add(nu)
            hop_edges.append(_dashed_edge(nu, node, colour))
        for c in sorted(getattr(node, "children", [])):
            if c not in self.added:
                hop_nodes.add(c)
            hop_edges.append(_solid_edge(c, node, colour))


class FileGraph(FortranGraph):
    """Graphs relationships between source files"""

    _legend = FILE_GRAPH_KEY

    def add_node(self, hop_nodes, hop_edges, node, colour):
        for ne in sorted(node.efferent):
            if ne not in self.added:
                hop_nodes.add(ne)
            hop_edges.append(_solid_edge(ne, node, colour))


class EfferentGraph(FortranGraph):
    """Shows the relationship between the files which this one depends on"""

    _should_add_nested_nodes = True
    _legend = FILE_GRAPH_KEY

    def add_node(self, hop_nodes, hop_edges, node, colour):
        for ne in sorted(node.efferent):
            if ne not in self.added:
                hop_nodes.add(ne)
            hop_edges.append(_dashed_edge(node, ne, colour))


class AfferentGraph(FortranGraph):
    """Shows the relationship between files which depend upon this one"""

    _should_add_nested_nodes = True
    _legend = FILE_GRAPH_KEY

    def add_node(self, hop_nodes, hop_edges, node, colour):
        for na in sorted(node.afferent):
            if na not in self.added:
                hop_nodes.add(na)
            hop_edges.append(_dashed_edge(na, node, colour))


class TypeGraph(FortranGraph):
    """Graphs inheritance and composition relationships between derived types"""

    _legend = TYPE_GRAPH_KEY

    def add_node(self, hop_nodes, hop_edges, node, colour):
        for keys in node.comp_types.keys():
            if keys not in self.added:
                hop_nodes.add(keys)
        for c in node.comp_types:
            if c not in self.added:
                hop_nodes.add(c)
            hop_edges.append(_dashed_edge(node, c, colour, node.comp_types[c]))
        if node.ancestor:
            if node.ancestor not in self.added:
                hop_nodes.add(node.ancestor)
            hop_edges.append(_solid_edge(node, node.ancestor, colour))

    def extra_attributes(self):
        self.dot.attr("graph", size="11.875,1000.0")


class InheritsGraph(FortranGraph):
    """Graphs types that this type inherits from"""

    _should_add_nested_nodes = True
    _legend = TYPE_GRAPH_KEY

    def add_node(self, hop_nodes, hop_edges, node, colour):
        for c in node.comp_types:
            if c not in self.added:
                hop_nodes.add(c)
            hop_edges.append(_dashed_edge(node, c, colour, node.comp_types[c]))
        if node.ancestor:
            if node.ancestor not in self.added:
                hop_nodes.add(node.ancestor)
            hop_edges.append(_solid_edge(node, node.ancestor, colour))


class InheritedByGraph(FortranGraph):
    """Graphs types that inherit this type"""

    _should_add_nested_nodes = True
    _legend = TYPE_GRAPH_KEY

    def add_node(self, hop_nodes, hop_edges, node, colour):
        for c in node.comp_of:
            if c not in self.added:
                hop_nodes.add(c)
            hop_edges.append(_dashed_edge(c, node, colour, node.comp_of[c]))
        for c in node.children:
            if c not in self.added:
                hop_nodes.add(c)
            hop_edges.append(_solid_edge(c, node, colour))


class CallGraph(FortranGraph):
    """
    Adds edges indicating the call-tree for the procedures listed in
    the nodes.
    """

    RANKDIR = "LR"
    _legend = CALL_GRAPH_KEY

    def add_node(self, hop_nodes, hop_edges, node, colour):
        for p in sorted(node.calls):
            if p not in hop_nodes:
                hop_nodes.add(p)
            if getattr(node, "proctype", "") != "boundproc":
                hop_edges.append(_solid_edge(node, p, colour))
            else:
                hop_edges.append(_dashed_edge(node, p, colour))
        for p in sorted(getattr(node, "interfaces", [])):
            if p not in hop_nodes:
                hop_nodes.add(p)
            hop_edges.append(_dashed_edge(node, p, colour))

    def extra_attributes(self):
        self.dot.attr("graph", size="11.875,1000.0")
        self.dot.attr("graph", concentrate="false")


class CallsGraph(FortranGraph):
    """Graphs procedures that this procedure calls"""

    RANKDIR = "LR"
    _should_add_nested_nodes = True
    _legend = CALL_GRAPH_KEY

    def add_node(self, hop_nodes, hop_edges, node, colour):
        for p in sorted(node.calls):
            if p not in self.added:
                hop_nodes.add(p)
            if getattr(node, "proctype", "") != "boundproc":
                hop_edges.append(_solid_edge(node, p, colour))
            else:
                hop_edges.append(_dashed_edge(node, p, colour))
        for p in sorted(getattr(node, "interfaces", [])):
            if p not in self.added:
                hop_nodes.add(p)
            hop_edges.append(_dashed_edge(node, p, colour))

    def extra_attributes(self):
        self.dot.attr("graph", concentrate="false")


class CalledByGraph(FortranGraph):
    """Graphs procedures called by this procedure"""

    RANKDIR = "LR"
    _should_add_nested_nodes = True
    _legend = CALL_GRAPH_KEY

    def add_node(self, hop_nodes, hop_edges, node, colour):
        if isinstance(node, ProgNode):
            return
        for p in sorted(node.called_by):
            if p not in self.added:
                hop_nodes.add(p)
            hop_edges.append(_solid_edge(p, node, colour))
        for p in sorted(getattr(node, "interfaced_by", [])):
            if p not in self.added:
                hop_nodes.add(p)
            hop_edges.append(_dashed_edge(p, node, colour))

    def extra_attributes(self):
        self.dot.attr("graph", concentrate="false")


class BadType(Exception):
    """
    Raised when a type is passed to GraphData.register() which is not
    accepted.
    """

    def __init__(self, value):
        self.value = value

    def __str__(self):
        return repr(self.value)


def outputFuncWrap(args):
    """Wrapper function for output graphs -- needed to allow multiprocessing to
    pickle the function (must be at top level)"""

    for f in args[0:-1]:
        f.create_svg(args[-1])

    return None


class GraphManager:
    """Collection of graphs of the various relationships between a set
    of entities

    Contains graphs of module use relations, type relations, call
    trees, etc. It manages these, ensures that everything that is
    needed is added at the correct time, and produces the plots for
    the list pages.

    Parameters
    ----------
    graphdir:
        The location of the graphs within the output tree.
    parentdir:
        Location of top-level directory
    coloured_edges:
        If true, arrows in graphs use different colours to help
        distinguish them
    show_proc_parent:
        If true, show the parent of a procedure in the call graph
        as part of the label
    save_graphs:
        If true, save graphs as separate files, as well as embedding
        them in the HTML
    """

    def __init__(
        self,
        graphdir: os.PathLike,
        parentdir: str,
        coloured_edges: bool,
        show_proc_parent: bool,
        save_graphs: bool = False,
    ):
        self.graph_objs: List[FortranContainer] = []
        self.modules: Set[FortranContainer] = set()
        self.programs: Set[FortranContainer] = set()
        self.procedures: Set[FortranContainer] = set()
        self.internal_procedures: Set[FortranContainer] = set()
        self.bound_procedures: Set[FortranContainer] = set()
        self.types: Set[FortranContainer] = set()
        self.sourcefiles: Set[FortranContainer] = set()
        self.blockdata: Set[FortranContainer] = set()
        self.save_graphs = save_graphs
        self.graphdir = pathlib.Path(graphdir)
        self.usegraph = None
        self.typegraph = None
        self.callgraph = None
        self.filegraph = None
        self.data = GraphData(parentdir, coloured_edges, show_proc_parent)

    def register(self, obj: FortranContainer):
        """Register ``obj`` as a node to be used in graphs"""
        if obj.meta.graph:
            self.data.register(obj)
            self.graph_objs.append(obj)

    def _build_name_to_nodes_mapping(self, collection):
        """
        Build a mapping from entity names to their graph nodes.

        Parameters
        ----------
        collection:
            Dictionary mapping Fortran entities to their graph nodes

        Returns
        -------
        dict
            Mapping from lowercase entity names to list of (entity, node) tuples
        """
        name_to_nodes = {}
        for entity, node in collection.items():
            if hasattr(entity, "name"):
                name_key = entity.name.lower()
            else:
                # This should not happen for procedures/programs, but handle gracefully
                warn(f"Entity {entity} in graph does not have a 'name' attribute")
                continue

            if name_key not in name_to_nodes:
                name_to_nodes[name_key] = []
            name_to_nodes[name_key].append((entity, node))

        return name_to_nodes

    def _populate_called_by_relationships(self):
        """
        Populate called_by relationships for all procedure nodes based on procedure names.

        This fixes the issue where multiple FortranProcedure objects can exist for the same
        logical procedure (e.g., one from project.procedures and another from correlation lookups).
        Since graph nodes are keyed by object identity, different objects create different nodes,
        breaking the called_by relationships.

        This method builds a name-based mapping and explicitly populates called_by sets
        after all nodes are registered.
        """
        # Build mappings from names to nodes for both procedures and programs
        name_to_proc_nodes = self._build_name_to_nodes_mapping(self.data.procedures)
        name_to_prog_nodes = self._build_name_to_nodes_mapping(self.data.programs)

        # Combine both mappings - a call could target either a procedure or a program
        all_name_to_nodes = {}
        for name, nodes in name_to_proc_nodes.items():
            all_name_to_nodes[name] = nodes
        for name, nodes in name_to_prog_nodes.items():
            all_name_to_nodes.setdefault(name, []).extend(nodes)

        # Now iterate through all procedure and program nodes and populate called_by
        all_caller_items = list(self.data.procedures.items()) + list(
            self.data.programs.items()
        )

        for caller_obj, caller_node in all_caller_items:
            # Get the calls from the original Fortran object
            calls = getattr(caller_obj, "calls", [])

            for called in calls:
                # Get the name of the called entity
                if isinstance(called, str):
                    called_name = called.lower()
                elif hasattr(called, "name"):
                    called_name = called.name.lower()
                else:
                    continue

                # Find all nodes with this name (could be procedures or programs)
                matching_nodes = all_name_to_nodes.get(called_name, [])

                # Add the caller to the called_by set of all matching nodes
                for _, called_node in matching_nodes:
                    called_node.called_by.add(caller_node)

    def _populate_calledby_lists(self):
        """
        Populate calledby lists on procedure objects from graph node data.

        This extracts the called_by information from graph nodes and stores it
        as a list on the procedure object for easy access in templates.
        """
        for proc_obj, proc_node in self.data.procedures.items():
            # Get the calling procedures from the graph node
            calledby_procs = []
            for caller_node in sorted(
                proc_node.called_by, key=lambda n: n.name.lower()
            ):
                # Find the procedure object corresponding to this caller node
                # by looking it up in the procedures dictionary
                for caller_obj, node in self.data.procedures.items():
                    if node == caller_node:
                        calledby_procs.append(caller_obj)
                        break
                # Also check programs
                for caller_obj, node in self.data.programs.items():
                    if node == caller_node:
                        calledby_procs.append(caller_obj)
                        break

            # Store as a list on the procedure object
            proc_obj.calledby = calledby_procs

    def graph_all(self):
        """Create all graphs"""

        # First, populate called_by relationships based on procedure names
        # This fixes the issue where multiple FortranProcedure objects exist for the same procedure
        self._populate_called_by_relationships()

        for obj in (bar := ProgressBar("Generating graphs", sorted(self.graph_objs))):
            bar.set_current(obj.name)
            if is_module(obj):
                obj.usesgraph = UsesGraph(obj, self.data)
                obj.usedbygraph = UsedByGraph(obj, self.data)
                self.modules.add(obj)
            elif is_type(obj):
                obj.inhergraph = InheritsGraph(obj, self.data)
                obj.inherbygraph = InheritedByGraph(obj, self.data)
                self.types.add(obj)
                # register bound procedures that arn't simple bindings (bindings that bind one procedure to one label)
                for bp in getattr(obj, "boundprocs", []):
                    if not (
                        len(bp.bindings) == 1
                        and not isinstance(bp.bindings[0], FortranBoundProcedure)
                    ):
                        self.bound_procedures.add(bp)
            elif is_proc(obj):
                obj.callsgraph = CallsGraph(obj, self.data)
                obj.calledbygraph = CalledByGraph(obj, self.data)
                obj.usesgraph = UsesGraph(obj, self.data)

                # Generate control flow graph
                try:
                    cfg = obj.get_control_flow_graph()
                    if cfg:
                        # Skip CFG visualization for very large procedures (>500 blocks)
                        # as graphviz rendering becomes too slow
                        if len(cfg.blocks) > 500:
                            log.debug(
                                f"Skipping control flow graph for {obj.name} "
                                f"({len(cfg.blocks)} blocks > 500 block limit)"
                            )
                            obj.controlflowtgraph_svg = ""
                        else:
                            obj.controlflowtgraph_svg = create_control_flow_graph_svg(
                                cfg, obj.name
                            )
                    else:
                        obj.controlflowtgraph_svg = ""
                except Exception as e:
                    log.debug(
                        f"Failed to generate control flow graph for {obj.name}: {e}"
                    )
                    obj.controlflowtgraph_svg = ""

                self.procedures.add(obj)
                # regester internal procedures
                for p in traverse(obj, ["subroutines", "functions"]):
                    (
                        self.internal_procedures.add(p)
                        if getattr(p, "visible", False)
                        else None
                    )
            elif is_program(obj):
                obj.usesgraph = UsesGraph(obj, self.data)
                obj.callsgraph = CallsGraph(obj, self.data)
                self.programs.add(obj)
            elif is_sourcefile(obj):
                obj.afferentgraph = AfferentGraph(obj, self.data)
                obj.efferentgraph = EfferentGraph(obj, self.data)
                self.sourcefiles.add(obj)
            elif is_blockdata(obj):
                obj.usesgraph = UsesGraph(obj, self.data)
                self.blockdata.add(obj)

        usenodes = sorted(list(self.modules))
        callnodes = sorted(
            list(self.procedures | self.internal_procedures | self.bound_procedures)
        )
        for p in sorted(self.programs):
            if len(p.usesgraph.added) > 1:
                usenodes.append(p)
            if len(p.callsgraph.added) > 1:
                callnodes.append(p)
        for p in sorted(self.procedures):
            if len(p.usesgraph.added) > 1:
                usenodes.append(p)
        for b in self.blockdata:
            if len(b.usesgraph.added) > 1:
                usenodes.append(b)
        self.usegraph = ModuleGraph(usenodes, self.data, "module~~graph")
        self.typegraph = TypeGraph(self.types, self.data, "type~~graph")
        self.callgraph = CallGraph(callnodes, self.data, "call~~graph")
        self.filegraph = FileGraph(self.sourcefiles, self.data, "file~~graph")

        # Populate calledby lists on procedure objects from graph node data
        self._populate_calledby_lists()

    def output_graphs(self, njobs=0):
        """Save graphs to file"""

        if not self.save_graphs:
            return

        self.graphdir.mkdir(exist_ok=True, parents=True, mode=0o755)

        if njobs == 0:
            for m in self.modules:
                m.usesgraph.create_svg(self.graphdir)
                m.usedbygraph.create_svg(self.graphdir)
            for t in self.types:
                t.inhergraph.create_svg(self.graphdir)
                t.inherbygraph.create_svg(self.graphdir)
            for p in self.procedures:
                p.callsgraph.create_svg(self.graphdir)
                p.calledbygraph.create_svg(self.graphdir)
            for p in self.programs:
                p.callsgraph.create_svg(self.graphdir)
                p.usesgraph.create_svg(self.graphdir)
            for f in self.sourcefiles:
                f.afferentgraph.create_svg(self.graphdir)
                f.efferentgraph.create_svg(self.graphdir)
            for b in self.blockdata:
                b.usesgraph.create_svg(self.graphdir)
        else:
            args = []
            # Note we generate all graphs for a given object in one wrapper call
            # this is to try to ensure we don't get name collisions not present
            # in the serial version (e.g. due to calling usesgraph and usedbygraph on
            # a particular module in two different processes). May not actually be needed
            # commented block above allows testing of one graph per call approach.
            args.extend(
                [(m.usesgraph, m.usedbygraph, self.graphdir) for m in self.modules]
            )
            args.extend(
                [(m.inhergraph, m.inherbygraph, self.graphdir) for m in self.types]
            )
            args.extend(
                [
                    (m.callsgraph, m.calledbygraph, self.graphdir)
                    for m in self.procedures
                ]
            )
            args.extend(
                [(m.callsgraph, m.usesgraph, self.graphdir) for m in self.programs]
            )
            args.extend(
                [
                    (m.afferentgraph, m.efferentgraph, self.graphdir)
                    for m in self.sourcefiles
                ]
            )
            args.extend([(m.usesgraph, self.graphdir) for m in self.blockdata])

            process_map(
                outputFuncWrap,
                args,
                max_workers=njobs,
                desc="Writing graphs",
                chunksize=1,
            )

        for graph in [self.usegraph, self.typegraph, self.callgraph, self.filegraph]:
            if graph:
                graph.create_svg(self.graphdir)


def create_control_flow_graph_svg(cfg, procedure_name: str) -> str:
    """Create an SVG representation of a control flow graph

    Parameters
    ----------
    cfg : ControlFlowGraph
        The control flow graph to visualize
    procedure_name : str
        Name of the procedure (for identification)

    Returns
    -------
    str
        SVG representation of the graph, or empty string if graphviz is not installed
    """
    if not graphviz_installed:
        return ""

    try:
        import signal
        from ford.control_flow import BlockType, detect_statement_keywords

        def timeout_handler(signum, frame):
            raise TimeoutError("SVG generation timed out")

        dot = Digraph(
            f"cfg_{procedure_name}",
            graph_attr={
                "rankdir": "TB",
                "concentrate": "false",
                "id": f"cfg_{procedure_name}",
            },
            node_attr={
                "shape": "box",
                "style": "filled",
                "fontname": "Helvetica",
                "fontsize": "10",
            },
            edge_attr={
                "fontname": "Helvetica",
                "fontsize": "9",
            },
            format="svg",
            engine="dot",
        )

        # Color scheme for different block types
        colors = {
            BlockType.ENTRY: "#90EE90",  # Light green
            BlockType.EXIT: "#FFB6C1",  # Light pink
            BlockType.RETURN: "#FFB6C1",  # Light pink (same as EXIT)
            BlockType.USE: "#B0E0E6",  # Powder blue
            BlockType.STATEMENT: "#E0E0E0",  # Light gray
            BlockType.IF_CONDITION: "#87CEEB",  # Sky blue
            BlockType.DO_LOOP: "#DDA0DD",  # Plum
            BlockType.SELECT_CASE: "#F0E68C",  # Khaki
            BlockType.CASE: "#FFE4B5",  # Moccasin
            # I/O operation colors - distinct color for each operation type
            BlockType.KEYWORD_IO_OPEN: "#4A90E2",  # Medium blue
            BlockType.KEYWORD_IO_READ: "#50C878",  # Emerald green
            BlockType.KEYWORD_IO_WRITE: "#FF6B6B",  # Coral red
            BlockType.KEYWORD_IO_CLOSE: "#9370DB",  # Medium purple
            BlockType.KEYWORD_IO_REWIND: "#FFD700",  # Gold
            BlockType.KEYWORD_IO_INQUIRE: "#20B2AA",  # Light sea green
            BlockType.KEYWORD_IO_PRINT: "#FF69B4",  # Hot pink
            # Other keyword node colors
            BlockType.KEYWORD_MEMORY: "#52BE80",  # Green (hexagon)
            BlockType.KEYWORD_BRANCH: "#E59866",  # Orange (diamond) - not used
            BlockType.KEYWORD_LOOP: "#48C9B0",  # Teal (ellipse) - not used
            BlockType.KEYWORD_EXIT: "#EC7063",  # Red (octagon)
            BlockType.KEYWORD_CALL: "#BB8FCE",  # Purple (rectangle with bold outline)
        }

        # Shape scheme for different block types
        shapes = {
            # Control flow structures
            BlockType.IF_CONDITION: "diamond",
            BlockType.DO_LOOP: "diamond",
            BlockType.SELECT_CASE: "diamond",
            # I/O keyword node shapes - all rounded boxes
            BlockType.KEYWORD_IO_OPEN: "box",
            BlockType.KEYWORD_IO_READ: "box",
            BlockType.KEYWORD_IO_WRITE: "box",
            BlockType.KEYWORD_IO_CLOSE: "box",
            BlockType.KEYWORD_IO_REWIND: "box",
            BlockType.KEYWORD_IO_INQUIRE: "box",
            BlockType.KEYWORD_IO_PRINT: "box",
            # Other keyword node shapes
            BlockType.KEYWORD_MEMORY: "hexagon",
            BlockType.KEYWORD_EXIT: "octagon",
            BlockType.KEYWORD_CALL: "box",  # Will use bold outline
        }

        # Helper function to check if a block should be skipped from visualization
        def should_skip_block(block):
            """Check if a block should be skipped from the graph visualization"""
            # Skip unreachable blocks (blocks with no predecessors except entry/exit)
            if (
                not block.predecessors
                and block.id != cfg.entry_block_id
                and block.id != cfg.exit_block_id
            ):
                return True

            # Skip "After" merge blocks (they add clutter without useful information)
            if block.block_type == BlockType.STATEMENT and any(
                after_keyword in block.label
                for after_keyword in [
                    "After IF",
                    "After THEN",
                    "After loop",
                    "After SELECT",
                ]
            ):
                return True

            # Skip THEN and ELSE blocks that have no statements (they're just intermediate nodes)
            if block.block_type == BlockType.STATEMENT and block.label in [
                "THEN",
                "ELSE",
                "ELSE IF body",
            ]:
                if not block.statements or len(block.statements) == 0:
                    return True

            return False

        # Helper function to find the next non-skipped successor
        def find_next_visible_successor(block_id, visited=None):
            """Find the next visible (non-skipped) successor of a block, following edges through skipped blocks"""
            if visited is None:
                visited = set()

            if block_id in visited:
                return []  # Avoid infinite loops

            visited.add(block_id)

            if block_id not in cfg.blocks:
                return []

            block = cfg.blocks[block_id]

            # If this block should not be skipped, return it
            if not should_skip_block(block):
                return [block_id]

            # Otherwise, recursively find visible successors
            visible_successors = []
            for succ_id in block.successors:
                visible_successors.extend(find_next_visible_successor(succ_id, visited))

            return visible_successors

        # Add nodes
        for block in cfg.blocks.values():
            if should_skip_block(block):
                continue

            color = colors.get(block.block_type, "#FFFFFF")

            # Build label based on block type
            label = ""
<<<<<<< HEAD
            
            # For keyword nodes, format as "Line X\nstatement" (without the keyword name)
=======

            # For keyword nodes, format as "Line X\nKEYWORD\nstatement"
>>>>>>> 91f3e9a2
            if block.block_type in [
                BlockType.KEYWORD_IO_OPEN,
                BlockType.KEYWORD_IO_READ,
                BlockType.KEYWORD_IO_WRITE,
                BlockType.KEYWORD_IO_CLOSE,
                BlockType.KEYWORD_IO_REWIND,
                BlockType.KEYWORD_IO_INQUIRE,
                BlockType.KEYWORD_IO_PRINT,
                BlockType.KEYWORD_MEMORY,
                BlockType.KEYWORD_EXIT,
                BlockType.KEYWORD_CALL,
            ]:
                # Extract statement from existing label (format is "KEYWORD (LX)\nstatement")
                parts = block.label.split("\n", 1)
<<<<<<< HEAD
                
=======
                keyword_part = parts[0] if parts else block.label
                # Extract just the keyword name (before the " (L")
                keyword = (
                    keyword_part.split(" (L")[0]
                    if " (L" in keyword_part
                    else keyword_part
                )

>>>>>>> 91f3e9a2
                if block.line_number is not None:
                    label = f"Line {block.line_number}"
                else:
<<<<<<< HEAD
                    label = ""
                    
                # Add the statement if it exists
                if len(parts) > 1:
                    if label:
                        label = f"{label}\\n{parts[1]}"
                    else:
                        label = parts[1]
            
=======
                    label = keyword

                # Add the statement if it exists
                if len(parts) > 1:
                    label = f"{label}\\n---\\n{parts[1]}"

>>>>>>> 91f3e9a2
            # For IF/DO/SELECT conditions, include line number and condition
            elif block.condition:
                if block.line_number is not None:
                    label = f"Line {block.line_number}\\n{block.label}"
                else:
                    label = block.label

            # For statement blocks with multiple statements, show line range
            elif block.block_type == BlockType.STATEMENT and block.statements:
                # Get line range for the statements
                if (
                    block.statement_line_numbers
                    and len(block.statement_line_numbers) > 0
                ):
                    start_line = block.statement_line_numbers[0]
                    end_line = block.statement_line_numbers[-1]
                    if start_line == end_line:
                        label = f"Line {start_line}"
                    else:
                        label = f"Line {start_line} - {end_line}"
                else:
                    label = block.label

                # Add statements (without duplication)
                stmt_lines = []
                for stmt in block.statements:
                    stmt_lines.append(stmt)
                stmts = "\\n".join(stmt_lines)
                label = f"{label}\\n---\\n{stmts}"

            # For other blocks (ENTRY, EXIT, etc.)
            else:
                label = block.label
                if block.line_number is not None:
                    label = f"Line {block.line_number}\\n{label}"

            # Determine shape based on block type
            shape = shapes.get(block.block_type, "box")

            # Determine style based on block type
            style = "filled"
            if block.block_type in [
                BlockType.KEYWORD_IO_OPEN,
                BlockType.KEYWORD_IO_READ,
                BlockType.KEYWORD_IO_WRITE,
                BlockType.KEYWORD_IO_CLOSE,
                BlockType.KEYWORD_IO_REWIND,
                BlockType.KEYWORD_IO_INQUIRE,
                BlockType.KEYWORD_IO_PRINT,
            ]:
                # I/O operations: rounded rectangle
                style = "filled,rounded"
            elif block.block_type == BlockType.KEYWORD_CALL:
                # Procedure calls: bold outline
                style = "filled,bold"

            dot.node(
                str(block.id), label=label, fillcolor=color, shape=shape, style=style
            )

        # Add edges
        for block in cfg.blocks.values():
            if should_skip_block(block):
                continue

            for succ_id in block.successors:
                # Find visible successors (skip through "After" blocks)
                visible_successors = find_next_visible_successor(succ_id)

                for visible_succ_id in visible_successors:
                    # Label edges from conditions
                    edge_label = ""
                    if block.block_type == BlockType.IF_CONDITION:
                        # First successor is "true", second is "false"
                        idx = block.successors.index(succ_id)
                        edge_label = "T" if idx == 0 else "F"
                    elif block.block_type == BlockType.DO_LOOP:
                        # First successor is loop body, second is exit
                        idx = block.successors.index(succ_id)
                        edge_label = "loop" if idx == 0 else "exit"

                    dot.edge(str(block.id), str(visible_succ_id), label=edge_label)

        # Render with timeout protection (30 seconds for graphviz rendering)
        if hasattr(signal, "SIGALRM"):
            old_handler = signal.signal(signal.SIGALRM, timeout_handler)
            signal.alarm(30)
            try:
                svg_src = dot.pipe().decode("utf-8")
                signal.alarm(0)
                svg_src = svg_src.replace("<svg ", f'<svg id="cfg_{procedure_name}" ')
                return svg_src
            except TimeoutError:
                signal.alarm(0)
                log.debug(f"SVG generation timed out for procedure {procedure_name}")
                return ""
            finally:
                signal.signal(signal.SIGALRM, old_handler)
        else:
            # On Windows or systems without SIGALRM, render without timeout
            svg_src = dot.pipe().decode("utf-8")
            svg_src = svg_src.replace("<svg ", f'<svg id="cfg_{procedure_name}" ')
            return svg_src
    except Exception as e:
        log.debug(f"Error rendering control flow graph for {procedure_name}: {e}")
        return ""


CONTROL_FLOW_GRAPH_KEY = """
<p>Control flow graph showing the execution flow within the procedure. Nodes of different shapes and colors represent:</p>

<h5>Control Flow Structures</h5>
<ul>
<li><span style="color: #90EE90;">■</span> Entry point (shows procedure name and arguments)</li>
<li><span style="color: #FFB6C1;">■</span> Return (exit point)</li>
<li><span style="color: #87CEEB;">◆</span> IF condition (diamond)</li>
<li><span style="color: #DDA0DD;">◆</span> DO loop (diamond)</li>
<li><span style="color: #F0E68C;">◆</span> SELECT CASE (diamond)</li>
<li><span style="color: #FFE4B5;">■</span> CASE block</li>
<li><span style="color: #E0E0E0;">■</span> Statement block</li>
</ul>

<h5>Keyword Nodes</h5>
<p>Each keyword appears as its own node at the point where it occurs in the code:</p>
<ul>
<li><span style="color: #5DADE2;">●</span> I/O operations (OPEN, READ, WRITE, CLOSE, REWIND, INQUIRE) - Rounded rectangle, blue</li>
<li><span style="color: #52BE80;">⬡</span> Memory operations (ALLOCATE, DEALLOCATE) - Hexagon, green</li>
<li><span style="color: #EC7063;">⬢</span> Early exit (RETURN, EXIT, CYCLE) - Octagon, red</li>
<li><span style="color: #BB8FCE;">◻</span> Procedure call (CALL) - Rectangle with purple outline</li>
</ul>

<p>Each keyword node includes its line number in the format: KEYWORD (Lxxx)</p>
<p>Arrows show the possible execution paths through the code. Edges from conditions are labeled with 'T' (true) and 'F' (false), or 'loop' and 'exit' for DO loops.</p>
"""<|MERGE_RESOLUTION|>--- conflicted
+++ resolved
@@ -1860,13 +1860,8 @@
 
             # Build label based on block type
             label = ""
-<<<<<<< HEAD
-            
-            # For keyword nodes, format as "Line X\nstatement" (without the keyword name)
-=======
 
             # For keyword nodes, format as "Line X\nKEYWORD\nstatement"
->>>>>>> 91f3e9a2
             if block.block_type in [
                 BlockType.KEYWORD_IO_OPEN,
                 BlockType.KEYWORD_IO_READ,
@@ -1881,9 +1876,6 @@
             ]:
                 # Extract statement from existing label (format is "KEYWORD (LX)\nstatement")
                 parts = block.label.split("\n", 1)
-<<<<<<< HEAD
-                
-=======
                 keyword_part = parts[0] if parts else block.label
                 # Extract just the keyword name (before the " (L")
                 keyword = (
@@ -1892,28 +1884,15 @@
                     else keyword_part
                 )
 
->>>>>>> 91f3e9a2
                 if block.line_number is not None:
                     label = f"Line {block.line_number}"
                 else:
-<<<<<<< HEAD
-                    label = ""
-                    
-                # Add the statement if it exists
-                if len(parts) > 1:
-                    if label:
-                        label = f"{label}\\n{parts[1]}"
-                    else:
-                        label = parts[1]
-            
-=======
                     label = keyword
 
                 # Add the statement if it exists
                 if len(parts) > 1:
                     label = f"{label}\\n---\\n{parts[1]}"
 
->>>>>>> 91f3e9a2
             # For IF/DO/SELECT conditions, include line number and condition
             elif block.condition:
                 if block.line_number is not None:
