--- conflicted
+++ resolved
@@ -86,70 +86,11 @@
       {% if project.modules|length > 0 %}{% set count = count + 1 %}{% endif %}
       {% if project.procedures|length > 0 %}{% set count = count + 1 %}{% endif %}
       {% if project.types|length > 0 %}{% set count = count + 1 %}{% endif %}
-<<<<<<< HEAD
       {% if count != 0 %}
-          {% set width = (12/count)|int %}
-          <div class="row">
-              {% if incl_src == "true" %}
-                      <div class="col-xs-6 col-sm-{{ width }}">
-                  <h3>Source Files</h3>
-                  <ul>
-                    {% for src in project.allfiles|sort(attribute='name') %}
-                      {% if loop.index0 < 10 %}
-                        <li>{{ src }}</li>
-                      {% elif loop.index0 == 10 %}
-                        <li><a href="{{ project_url }}/lists/files.html"><em>All source files&hellip;</em></a></li>
-                      {% endif %}
-                    {% endfor %}
-                  </ul>
-              </div>
-              {% endif %}
-              {% if project.modules|length > 0 %}
-            	  <div class="col-xs-6 col-sm-{{ width }}">
-                  <h3>Modules</h3>
-                  <ul>
-                    {% for mod in project.modules|sort(attribute='name') %}
-                      {% if loop.index0 < 10 %}
-                        <li>{{ mod }}</li>
-                      {% elif loop.index0 == 10 %}
-                        <li><a href="{{ project_url }}/lists/modules.html"><em>All modules&hellip;</em></a></li>
-                      {% endif %}
-                    {% endfor %}
-                  </ul>
-              </div>
-              {% endif %}
-              {% if project.procedures|length > 0 %}
-            	  <div class="col-xs-6 col-sm-{{ width }}">
-                  <h3>Procedures</h3>
-                  <ul>
-                    {% for proc in project.procedures|sort(attribute='name') %}
-                      {% if loop.index0 < 10 %}
-                        <li>{{ proc }}</li>
-                      {% elif loop.index0 == 10 %}
-                        <li><a href="{{ project_url }}/lists/procedures.html"><em>All procedures&hellip;</em></a></li>
-                      {% endif %}
-                    {% endfor %}
-                  </ul>
-              </div>
-              {% endif %}
-              {% if project.types|length > 0 %}
-            	  <div class="col-xs-6 col-sm-{{ width }}">
-                  <h3>Derived Types</h3>
-                  <ul>
-                    {% for dtype in project.types|sort(attribute='name') %}
-                      {% if loop.index0 < 10 %}
-                        <li>{{ dtype }}</li>
-                      {% elif loop.index0 == 10 %}
-                        <li><a href="{{ project_url }}/lists/types.html"><em>All derived types&hellip;</em></a></li>
-                      {% endif %}
-                    {% endfor %}
-                  </ul>
-              </div>
-              {% endif %}
-=======
 		{% set width = (12/count)|int %}
         {% set max_length = max_frontpage_items|int %}
       <div class="row">
+        {% if incl_src == "true" %}
         <div class="col-xs-6 col-sm-{{ width }}">
               <h3>Source Files</h3>
               <ul>
@@ -162,6 +103,7 @@
                 {%- endfor -%}
               </ul>
           </div>
+        {% endif %}
           {% if project.modules|length > 0 %}
 		  <div class="col-xs-6 col-sm-{{ width }}">
               <h3>Modules</h3>
@@ -202,7 +144,8 @@
                   {%- endif -%}
                 {%- endfor -%}
               </ul>
->>>>>>> c9e317a6
           </div>
+          {% endif %}
+      </div>
       {% endif %}
 {% endblock body %}
