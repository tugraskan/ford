--- conflicted
+++ resolved
@@ -31,11 +31,8 @@
 from urllib.parse import urljoin
 import pathlib
 from typing import Union
-<<<<<<< HEAD
 from io import StringIO
-=======
 import itertools
->>>>>>> 0b8485cd
 
 
 NOTE_TYPE = {
