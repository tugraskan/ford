#!/usr/bin/env python
# -*- coding: utf-8 -*-
#
#  utils.py
#  This file is part of FORD.
#  
#  Copyright 2015 Christopher MacMackin <cmacmackin@gmail.com>
#  
#  This program is free software; you can redistribute it and/or modify
#  it under the terms of the GNU General Public License as published by
#  the Free Software Foundation; either version 3 of the License, or
#  (at your option) any later version.
#  
#  This program is distributed in the hope that it will be useful,
#  but WITHOUT ANY WARRANTY; without even the implied warranty of
#  MERCHANTABILITY or FITNESS FOR A PARTICULAR PURPOSE.  See the
#  GNU General Public License for more details.
#  
#  You should have received a copy of the GNU General Public License
#  along with this program; if not, write to the Free Software
#  Foundation, Inc., 51 Franklin Street, Fifth Floor, Boston,
#  MA 02110-1301, USA.
#  
#  


import re
import os.path
import json
import sys
import ford.sourceform
if (sys.version_info[0] > 2):
    from urllib.request import urlopen
    from urllib.parse import urljoin
else:
    from urllib import urlopen
    from urlparse import urljoin

NOTE_TYPE = {'note':'info',
             'warning':'warning',
             'todo':'success',
             'bug':'danger',
             'history':'history'}
NOTE_RE = [re.compile(r"@({})\s*(((?!@({})).)*?)@end\1\s*(</p>)?".format(note,
           '|'.join(NOTE_TYPE.keys())), re.IGNORECASE|re.DOTALL) for note in NOTE_TYPE] \
        + [re.compile(r"@({})\s*(.*?)\s*</p>".format(note),
                      re.IGNORECASE|re.DOTALL) for note in NOTE_TYPE]
LINK_RE = re.compile(r"\[\[(\w+(?:\.\w+)?)(?:\((\w+)\))?(?::(\w+)(?:\((\w+)\))?)?\]\]")


# Dictionary for all macro definitions to be used in the documentation.
# Each key of the form |name| will be replaced by the value found in the
# dictionary in sub_macros.
_MACRO_DICT = {}


def sub_notes(docs):
    """
    Substitutes the special controls for notes, warnings, todos, and bugs with
    the corresponding div.
    """
    def substitute(match):
        ret = "</p><div class=\"alert alert-{}\" role=\"alert\"><h4>{}</h4>" \
              "<p>{}</p></div>".format(NOTE_TYPE[match.group(1).lower()],
                                       match.group(1).capitalize(), match.group(2))
        if len(match.groups()) >= 4 and not match.group(4): ret += '\n<p>'
        return ret
    for regex in NOTE_RE:
        docs = regex.sub(substitute,docs)
    return docs



def get_parens(line,retlevel=0,retblevel=0):
    """
    By default akes a string starting with an open parenthesis and returns the portion
    of the string going to the corresponding close parenthesis. If retlevel != 0 then
    will return when that level (for parentheses) is reached. Same for retblevel.
    """
    if len(line) == 0: return line
    parenstr = ''
    level = 0
    blevel = 0
    for char in line:
        if char == '(':
            level += 1
        elif char == ')':
            level -= 1
        elif char == '[':
            blevel += 1
        elif char == ']':
            blevel -= 1
        elif (char.isalpha() or char == '_' or char == ':' or char == ',' 
          or char == ' ') and level == retlevel and blevel == retblevel:
            return parenstr
        parenstr = parenstr + char
    
    if level == retlevel and blevel == retblevel: return parenstr    
    raise Exception("Couldn't parse parentheses: {}".format(line))



def paren_split(sep,string):
    """
    Splits the string into pieces divided by sep, when sep is outside of parentheses.
    """
    if len(sep) != 1: raise Exception("Separation string must be one character long")
    retlist = []
    level = 0
    blevel = 0
    left = 0
    for i in range(len(string)):
        if string[i] == "(": level += 1
        elif string[i] == ")": level -= 1
        elif string[i] == "[": blevel += 1
        elif string[i] == "]": blevel -= 1
        elif string[i] == sep and level == 0 and blevel == 0:
            retlist.append(string[left:i])
            left = i+1
    retlist.append(string[left:])
    return retlist



def quote_split(sep,string):
    """
    Splits the strings into pieces divided by sep, when sep in not inside quotes.
    """
    if len(sep) != 1: raise Exception("Separation string must be one character long")
    retlist = []
    squote = False
    dquote = False
    left = 0
    i = 0
    while i < len(string):
        if string[i] == '"' and not dquote:
            if not squote:
                squote = True
            elif (i+1) < len(string) and string[i+1] == '"':
                i += 1
            else:
                squote = False
        elif string[i] == "'" and not squote:
            if not dquote:
                dquote = True
            elif (i+1) < len(string) and string[i+1] == "'":
                i += 1
            else:
                dquote = False            
        elif string[i] == sep and not dquote and not squote:
            retlist.append(string[left:i])
            left = i + 1
        i += 1
    retlist.append(string[left:])
    return retlist


def split_path(path):
    '''
    Splits the argument into its constituent directories and returns them as
    a list.
    '''
    def recurse_path(path,retlist):
        if len(retlist) > 100:
            fullpath = os.path.join(*([ path, ] + retlist))
            print("Directory '{}' contains too many levels".format(fullpath))
            exit(1)
        head, tail = os.path.split(path)
        if len(tail) > 0:
            retlist.insert(0,tail)
            recurse_path(head,retlist)
        elif len(head) > 1:
            recurse_path(head,retlist)
        else:
            return

    retlist = []
    path = os.path.realpath(os.path.normpath(path))
    drive, path = os.path.splitdrive(path)
    if len(drive) > 0: retlist.append(drive)
    recurse_path(path,retlist)
    return retlist


def sub_links(string,project):
    '''
    Replace links to different parts of the program, formatted as
    [[name]] or [[name(object-type)]] with the appropriate URL. Can also
    link to an item's entry in another's page with the syntax
    [[parent-name:name]]. The object type can be placed in parentheses
    for either or both of these parts.
    '''
    LINK_TYPES    = { 'module': 'modules',
                      'extmodule': 'extModules',
                      'type': 'types',
                      'exttype': 'extTypes',
                      'procedure': 'procedures',
                      'extprocedure': 'extProcedures',
                      'subroutine': 'procedures',
                      'extsubroutine': 'extProcedures',
                      'function': 'procedures',
                      'extfunction': 'extProcedures',
                      'proc': 'procedures',
                      'extproc': 'extProcedures',
                      'file': 'allfiles',
                      'interface': 'absinterfaces',
                      'extinterface': 'extInterfaces',
                      'absinterface': 'absinterfaces',
                      'extabsinterface': 'extInterfaces',
                      'program': 'programs',
                      'block': 'blockdata'}

    SUBLINK_TYPES = { 'variable': 'variables',
                      'type': 'types',
                      'constructor': 'constructor',
                      'interface': 'interfaces',
                      'absinterface': 'absinterfaces',
                      'subroutine': 'subroutines',
                      'function': 'functions',
                      'final': 'finalprocs',
                      'bound': 'boundprocs',
                      'modproc': 'modprocs',
                      'common': 'common' }

    def convert_link(match):
        ERR = 'Warning: Could not substitute link {}. {}'
        url = ''
        name = ''
        found = False
        searchlist = []
        item = None
        #[name,obj,subname,subobj]
        if not match.group(2):
            for key, val in LINK_TYPES.items():
                searchlist.extend(getattr(project,val))
        else:
            if match.group(2).lower() in LINK_TYPES:
                searchlist.extend(getattr(project,LINK_TYPES[match.group(2).lower()]))
            else:
                print(ERR.format(match.group(),'Unrecognized classification "{}".'.format(match.group(2))))
                return match.group()
        
        for obj in searchlist:
            if match.group(1).lower() == obj.name.lower():
                url = obj.get_url()
                name = obj.name
                found = True
                item = obj
                break
        else:
            print(ERR.format(match.group(),'"{}" not found.'.format(match.group(1))))
            url = ''
            name = match.group(1)
        
        if found and match.group(3):
            searchlist = []
            if not match.group(4):
                for key, val in SUBLINK_TYPES.items():
                    if val == 'constructor':
                        if getattr(item,'constructor', False):
                            searchlist.append(item.constructor)
                        else:
                            continue
                    else:
                        searchlist.extend(getattr(item,val,[]))
            else:
                if match.group(4).lower() in SUBLINK_TYPES:
                    if hasattr(item,SUBLINK_TYPES[match.group(4).lower()]):
                        if match.group(4).lower() == 'constructor':
                            if item.constructor:
                                searchlist.append(item.constructor)
                        else:
                            searchlist.extend(getattr(item,SUBLINK_TYPES[match.group(4).lower()]))
                    else:
                        print(ERR.format(match.group(),'"{}" can not be contained in "{}"'.format(match.group(4),item.obj)))
                        return match.group()
                else:
                    print(ERR.format(match.group(),'Unrecognized classification "{}".'.format(match.group(2))))
                    return match.group()
            
            for obj in searchlist:
                if match.group(3).lower() == obj.name.lower():
                    url = url + '#' + obj.anchor
                    name = obj.name
                    item = obj
                    break
            else:
                print(ERR.format(match.group(),'"{0}" not found in "{1}", linking to page for "{1}" instead.'.format(match.group(3),name)))

        if found:
            return '<a href="{}">{}</a>'.format(url,name)
        else:
            return '<a>{}</a>'.format(name)

    # Get information from links (need to build an RE)
    string = LINK_RE.sub(convert_link,string)
    return string


def register_macro(string):
    '''
    Register a new macro definition of the form 'key = value'.
    In the documentation |key| can then be used to represent value.
    If key is already defined in the list of macros an RuntimeError
    will be raised.
    The function returns a tuple of the form (value, key), where
    key is None if no key definition is found in the string.
    '''

<<<<<<< HEAD
    chunks = string.split('=')
    if len(chunks) > 1:
        key = '|{0}|'.format(chunks[0].strip())
        val = '='.join(chunks[1:]).strip()

        if key in _MACRO_DICT:
            # The macro is already defined. Do not overwrite it!
            # Can be ignored if the definition is the same...
            if val != _MACRO_DICT[key]:
                raise RuntimeError('Could not register macro {0} as {1} because it is already defined as {2}.'.format(key, val, _MACRO_DICT[key]))
        else:
            # Everything OK, add the macro definition to the dict.
            _MACRO_DICT[key] = val
        return (val, key)
    else:
        # No macro definition, just return the original string as value.
        return (string, None)
=======
    if "=" not in string:
        raise RuntimeError('Error, no alias name provided for {0}'.format(string))

    chunks = string.split('=', 1)
    key = '|{0}|'.format(chunks[0].strip())
    val = chunks[1]

    if key in _MACRO_DICT:
        # The macro is already defined. Do not overwrite it!
        # Can be ignored if the definition is the same...
        if val != _MACRO_DICT[key]:
            raise RuntimeError('Could not register macro "{0}" as "{1}" because it is already defined as "{2}".'.format(key, val, _MACRO_DICT[key]))

    # Everything OK, add the macro definition to the dict.
    _MACRO_DICT[key] = val
>>>>>>> 38e3c99f


def sub_macros(string):
    '''
    Replaces macros in documentation with their appropriate values. These macros
    are used for things like providing URLs.
    '''
    for key, val in _MACRO_DICT.items():
        string = string.replace(key,val)
    return string


def external(project, make=False, path='.'):
    '''
    Reads and writes the information needed for processing external modules.
    '''

    # attributes of a module object needed for further processing
    attribs = ['pub_procs', 'pub_absints', 'pub_types', 'pub_vars',
               'functions', 'subroutines', 'interfaces', 'absinterfaces',
               'types', 'variables']

    def obj2dict(intObj):
        '''
        Converts an object to a dictionary.
        '''
        extDict = {}
        extDict['name'] = intObj.name
        extDict['extURL'] = intObj.get_url()
        extDict['obj'] = intObj.obj
        if hasattr(intObj, 'proctype'):
            extDict['proctype'] = intObj.proctype
        if hasattr(intObj, 'extends'):
            extDict['extends'] = intObj.extends
        for attrib in attribs:
            if hasattr(intObj, attrib):
                if type(getattr(intObj, attrib)) == str:
                    extDict[attrib] = getattr(intObj, attrib)
                elif type(getattr(intObj, attrib)) == list:
                    extDict[attrib] = []
                    for item in getattr(intObj, attrib):
                        extItem = obj2dict(item)
                        extDict[attrib].append(extItem)
                elif type(getattr(intObj, attrib)) == dict:
                    extDict[attrib] = {}
                    for key, val in getattr(intObj, attrib).items():
                        extItem = obj2dict(val)
                        extDict[attrib][key] = extItem
        return extDict

    def modules_from_local(url):
        '''
        Get module information from an external project but on the
        local file system.
        Uses the io module to work in both, Python 2 and 3.
        '''
        from io import open
        with open(os.path.join(url, 'modules.json'),
                  mode = 'r',
                  encoding = 'utf-8' ) as extfile:
            extModules = json.loads(extfile.read())
        return extModules

    def dict2obj(extDict, url, parent=None):
        '''
        Converts a dictionary to an object.
        '''
        if extDict['obj'].lower() == 'module':
            extObj = ford.sourceform.ExtModule()
            project.extModules.append(extObj)
        elif extDict['obj'].lower() == 'proc':
            if extDict['proctype'].lower() == 'function':
                extObj = ford.sourceform.ExtFunction()
            elif extDict['proctype'].lower() == 'subroutine':
                extObj = ford.sourceform.ExtSubroutine()
            elif extDict['proctype'].lower() == 'interface':
                extObj = ford.sourceform.ExtInterface()
            project.extProcedures.append(extObj)
            extObj.proctype = extDict['proctype']
        elif extDict['obj'].lower() == 'interface':
            extObj = ford.sourceform.ExtInterface()
            project.extInterfaces.append(extObj)
            extObj.proctype = extDict['proctype']
        elif extDict['obj'].lower() == 'type':
            extObj = ford.sourceform.ExtType()
            project.extTypes.append(extObj)
            extObj.extends = extDict['extends']
        elif extDict['obj'].lower() == 'variable':
            extObj = ford.sourceform.ExtVariable()
            project.extVariables.append(extObj)
        extObj.name = extDict['name']
        if extDict['extURL']:
            extDict['extURL'] = '/' + extDict['extURL'].split('/', 1)[-1]
            extObj.extURL = url + extDict['extURL']
        else:
            extObj.extURL = extDict['extURL']
        extObj.obj = extDict['obj']
        extObj.parent = parent
        for key in attribs:
            if key in extDict:
                if type(extDict[key]) == str:
                    setattr(extObj, key, extDict[key])
                elif type(extDict[key]) == list:
                    tmpLs = []
                    for item in extDict[key]:
                        tmpLs.append(dict2obj(item, url, extObj))
                    setattr(extObj, key, tmpLs)
                elif type(extDict[key]) == dict:
                    tmpDict = {}
                    for key2, val in extDict[key].items():
                        tmpDict[key2] = dict2obj(val, url, extObj)
                    setattr(extObj, key, tmpDict)
        return extObj

    if make:
        # convert internal module object to a JSON database
        extModules = []
        for module in project.modules:
            extModules.append(obj2dict(module))
        with open(os.path.join(path, 'modules.json'), 'w') as modFile:
            modFile.write(json.dumps(extModules))
    else:
        # get the external modules from the external URLs
        for urldef in project.external:
            # get the external modules from the external URL
            url, short = register_macro(urldef)
            try:
                if re.match('https?://', url):
                    # Ensure the URL ends with '/' to have urljoin work as
                    # intentend.
                    if url[-1] != '/':
                        url = url + '/'
                    extModules = json.loads(urlopen(
                        urljoin(url, 'modules.json')).read().decode('utf8'))
                else:
                    extModules = modules_from_local(url)
            except:
                extModules = []
                print('Could not open external URL: {}.'.format(url))
            # convert modules defined in the JSON database to module objects
            for extModule in extModules:
                dict2obj(extModule, url)<|MERGE_RESOLUTION|>--- conflicted
+++ resolved
@@ -208,7 +208,7 @@
                       'absinterface': 'absinterfaces',
                       'extabsinterface': 'extInterfaces',
                       'program': 'programs',
-                      'block': 'blockdata'}
+                      'block': 'blockdata' }
 
     SUBLINK_TYPES = { 'variable': 'variables',
                       'type': 'types',
@@ -307,25 +307,6 @@
     key is None if no key definition is found in the string.
     '''
 
-<<<<<<< HEAD
-    chunks = string.split('=')
-    if len(chunks) > 1:
-        key = '|{0}|'.format(chunks[0].strip())
-        val = '='.join(chunks[1:]).strip()
-
-        if key in _MACRO_DICT:
-            # The macro is already defined. Do not overwrite it!
-            # Can be ignored if the definition is the same...
-            if val != _MACRO_DICT[key]:
-                raise RuntimeError('Could not register macro {0} as {1} because it is already defined as {2}.'.format(key, val, _MACRO_DICT[key]))
-        else:
-            # Everything OK, add the macro definition to the dict.
-            _MACRO_DICT[key] = val
-        return (val, key)
-    else:
-        # No macro definition, just return the original string as value.
-        return (string, None)
-=======
     if "=" not in string:
         raise RuntimeError('Error, no alias name provided for {0}'.format(string))
 
@@ -341,7 +322,6 @@
 
     # Everything OK, add the macro definition to the dict.
     _MACRO_DICT[key] = val
->>>>>>> 38e3c99f
 
 
 def sub_macros(string):
