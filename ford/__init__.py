--- conflicted
+++ resolved
@@ -168,11 +168,7 @@
                'project_sourceforge','project_url','display','hide_undoc','version',
                'year','docmark','predocmark','docmark_alt','predocmark_alt',
                'media_dir','favicon','warn','extra_vartypes','page_dir',
-<<<<<<< HEAD
-               'incl_src', 'alias',
-=======
-               'incl_src','copy_subdir',
->>>>>>> 477fe12e
+               'incl_src','alias','copy_subdir',
                'source','exclude_dir','macro','include','preprocess','quiet',
                'search','lower','sort','extra_mods','dbg','graph',
                'graph_maxdepth', 'graph_maxnodes',
@@ -192,12 +188,9 @@
                 'year':                date.today().year,
                 'exclude':             [],
                 'exclude_dir':         [],
-<<<<<<< HEAD
+                'copy_subdir':         [],
                 'external':            [],
                 'externalize':         'false',
-=======
-                'copy_subdir':         [],
->>>>>>> 477fe12e
                 'docmark':             '!',
                 'docmark_alt':         '*',
                 'predocmark':          '>',
@@ -231,13 +224,9 @@
                 'fixed_length_limit':  'true',
                }
     listopts = ['extensions','fpp_extensions','fixed_extensions','display',
-<<<<<<< HEAD
                 'extra_vartypes','src_dir','alias','exclude','exclude_dir',
-                'macro','include','extra_mods','extra_filetypes','external']
-=======
-                'extra_vartypes','src_dir','exclude','exclude_dir',
-                'macro','include','extra_mods','extra_filetypes','copy_subdir']
->>>>>>> 477fe12e
+                'macro','include','extra_mods','extra_filetypes','external',
+                'copy_subdir']
     # Evaluate paths relative to project file location
     if args.warn:
         args.warn = 'true'
