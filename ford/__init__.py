#!/usr/bin/env python
# -- coding: utf-8 --
#
#  ford.py
#
#  Copyright 2014 Christopher MacMackin <cmacmackin@gmail.com>
#  This file is part of FORD.
#
#  This program is free software; you can redistribute it and/or modify
#  it under the terms of the GNU General Public License as published by
#  the Free Software Foundation; either version 3 of the License, or
#  (at your option) any later version.
#
#  This program is distributed in the hope that it will be useful,
#  but WITHOUT ANY WARRANTY; without even the implied warranty of
#  MERCHANTABILITY or FITNESS FOR A PARTICULAR PURPOSE.  See the
#  GNU General Public License for more details.
#
#  You should have received a copy of the GNU General Public License
#  along with this program; if not, write to the Free Software
#  Foundation, Inc., 51 Franklin Street, Fifth Floor, Boston,
#  MA 02110-1301, USA.
#
#

from contextlib import contextmanager
from io import StringIO
import itertools
import sys
import argparse
import markdown
import os
import pathlib
import subprocess
from datetime import date, datetime
from typing import Union

import ford.fortran_project
import ford.sourceform
import ford.output
<<<<<<< HEAD
from ford.mdx_math import MathExtension
from ford.md_table import ZebraTableCSSExtension
=======
>>>>>>> d74fd9a4
import ford.utils
import ford.pagetree
from ford.md_environ import EnvironExtension

try:
    from importlib.metadata import version, PackageNotFoundError
except ModuleNotFoundError:
    from importlib_metadata import version, PackageNotFoundError
try:
    __version__ = version(__name__)
except PackageNotFoundError:
    from setuptools_scm import get_version

    __version__ = get_version(root="..", relative_to=__file__)


__appname__ = "FORD"
__author__ = "Chris MacMackin"
__credits__ = [
    "Balint Aradi",
    "Iain Barrass",
    "Izaak Beekman",
    "Jérémie Burgalat",
    "David Dickinson",
    "Gavin Huttley",
    "Harald Klimach",
    "Nick R. Papior",
    "Marco Restelli",
    "Schildkroete23",
    "Stephen J. Turnbull",
    "Jacob Williams",
    "Stefano Zhagi",
]
__license__ = "GPLv3"
__maintainer__ = "Chris MacMackin"
__status__ = "Production"


@contextmanager
def stdout_redirector(stream):
    old_stdout = sys.stdout
    sys.stdout = stream
    try:
        yield
    finally:
        sys.stdout = old_stdout


LICENSES = {
    "by": (
        '<a rel="license" href="http://creativecommons.org/licenses/by/4.0/">'
        '<img alt="Creative Commons License" style="border-width:0" src="https://i.creativecommons.org/l/by/4.0/80x15.png" /></a>'
    ),
    "by-nd": (
        '<a rel="license" href="http://creativecommons.org/licenses/by-nd/4.0/">'
        '<img alt="Creative Commons License" style="border-width:0" src="https://i.creativecommons.org/l/by-nd/4.0/80x15.png" /></a>'
    ),
    "by-sa": (
        '<a rel="license" href="http://creativecommons.org/licenses/by-sa/4.0/">'
        '<img alt="Creative Commons License" style="border-width:0" src="https://i.creativecommons.org/l/by-sa/4.0/80x15.png" /></a>'
    ),
    "by-nc": (
        '<a rel="license" href="http://creativecommons.org/licenses/by-nc/4.0/">'
        '<img alt="Creative Commons License" style="border-width:0" src="https://i.creativecommons.org/l/by-nc/4.0/80x15.png" /></a>'
    ),
    "by-nc-nd": (
        '<a rel="license" href="http://creativecommons.org/licenses/by-nc-nd/4.0/">'
        '<img alt="Creative Commons License" style="border-width:0" src="https://i.creativecommons.org/l/by-nc-nd/4.0/80x15.png" /></a>'
    ),
    "by-nc-sa": (
        '<a rel="license" href="http://creativecommons.org/licenses/by-nc-sa/4.0/">'
        '<img alt="Creative Commons License" style="border-width:0" src="https://i.creativecommons.org/l/by-nc-sa/4.0/80x15.png" /></a>'
    ),
    "gfdl": '<a rel="license" href="http://www.gnu.org/licenses/old-licenses/fdl-1.2.en.html">GNU Free Documentation License</a>',
    "opl": '<a rel="license" href="http://opencontent.org/openpub/">Open Publication License</a>',
    "pdl": '<a rel="license" href="http://www.openoffice.org/licenses/PDL.html">Public Documentation License</a>',
    "bsd": '<a rel="license" href="http://www.freebsd.org/copyright/freebsd-doc-license.html">FreeBSD Documentation License</a>',
    "isc": '<a rel="license" href="https://opensource.org/licenses/ISC">ISC (Internet Systems Consortium) License</a>',
    "mit": '<a rel="license" href="https://opensource.org/licenses/MIT">MIT</a>',
    "": "",
}


def convert_to_bool(name, option):
    """Convert value 'option' to a bool, with a nice error message on
    failure. Expects a list from the markdown meta-data extension"""
    if len(option) > 1:
        raise ValueError(
            f"Could not convert option '{name}' to bool: expected a single value but got a list ({option})"
        )
    try:
        return ford.utils.str_to_bool(option[0])
    except ValueError:
        raise ValueError(
            f"Could not convert option '{name}' to bool: expected 'true'/'false', got: {option[0]}"
        )


def initialize():
    """
    Method to parse and check configurations of FORD, get the project's
    global documentation, and create the Markdown reader.
    """
    args = get_command_line_arguments()

    # Read in the project-file. This will contain global documentation (which
    # will appear on the homepage) as well as any information about the project
    # and settings for generating the documentation.
    proj_docs = args.project_file.read()
    directory = os.path.dirname(args.project_file.name)

    return parse_arguments(vars(args), proj_docs, directory)


def get_command_line_arguments() -> argparse.Namespace:
    """Read the command line arguments"""

    parser = argparse.ArgumentParser(
        "ford",
        description="Document a program or library written in modern Fortran. Any command-line options over-ride those specified in the project file.",
    )
    parser.add_argument(
        "project_file",
        help="file containing the description and settings for the project",
        type=argparse.FileType("r"),
    )
    parser.add_argument(
        "-d",
        "--src_dir",
        action="append",
        help="directories containing all source files for the project",
    )
    parser.add_argument(
        "-p",
        "--page_dir",
        help="directory containing the optional page tree describing the project",
    )
    parser.add_argument(
        "-o", "--output_dir", help="directory in which to place output files"
    )
    parser.add_argument("-s", "--css", help="custom style-sheet for the output")
    parser.add_argument(
        "-r",
        "--revision",
        dest="revision",
        help="Source code revision the project to document",
    )
    parser.add_argument(
        "--exclude",
        action="append",
        help="any files which should not be included in the documentation",
    )
    parser.add_argument(
        "--exclude_dir",
        action="append",
        help="any directories whose contents should not be included in the documentation",
    )
    parser.add_argument(
        "-e",
        "--extensions",
        action="append",
        help="extensions which should be scanned for documentation (default: f90, f95, f03, f08)",
    )
    parser.add_argument(
        "-m",
        "--macro",
        action="append",
        help="preprocessor macro (and, optionally, its value) to be applied to files in need of preprocessing.",
    )
    parser.add_argument(
        "-w",
        "--warn",
        dest="warn",
        action="store_true",
        default=None,
        help="display warnings for undocumented items",
    )
    parser.add_argument(
        "-f",
        "--force",
        dest="force",
        action="store_true",
        default=None,
        help="continue to read file if fatal errors",
    )
    parser.add_argument(
        "--no-search",
        dest="search",
        action="store_false",
        default=None,
        help="don't process documentation to produce a search feature",
    )
    parser.add_argument(
        "-q",
        "--quiet",
        dest="quiet",
        action="store_true",
        default=None,
        help="do not print any description of progress",
    )
    parser.add_argument(
        "-V",
        "--version",
        action="version",
        version="%(prog)s version {}".format(__version__),
    )
    parser.add_argument(
        "--debug",
        dest="dbg",
        action="store_true",
        default=None,
        help="display traceback if fatal exception occurs and print faulty line",
    )
    parser.add_argument(
        "-I",
        "--include",
        action="append",
        help="any directories which should be searched for include files",
    )
    parser.add_argument(
        "--externalize",
        action="store_const",
        const="true",
        help="Provide information about Fortran objects in a json database for other FORD projects to refer to.",
    )
    parser.add_argument(
        "-L",
        "--external_links",
        dest="external",
        action="append",
        help="""External projects to link to.
        If an entity is not found in the sources, FORD will try to look it up in
        those external projects. If those have documentation generated by FORD with
        the externalize option, a link will be placed into the documentation wherever
        this entity is referred to.
        FORD will look in the provided paths for a modules.json file.
        """,
    )

    return parser.parse_args()


def parse_arguments(
    command_line_args: dict,
    proj_docs: str,
    directory: Union[os.PathLike, str] = os.getcwd(),
):
    """Consolidates arguments from the command line and from the project
    file, and then normalises them how the rest of the code expects
    """

    try:
        import multiprocessing

        ncpus = "{0}".format(multiprocessing.cpu_count())
    except (ImportError, NotImplementedError):
        ncpus = "0"

    # Set up Markdown reader
    md_ext = [
        "markdown.extensions.meta",
        "markdown.extensions.codehilite",
        "markdown.extensions.extra",
<<<<<<< HEAD
        MathExtension(),
        ZebraTableCSSExtension(),
        "md_environ.environ",
=======
        "mdx_math",
        EnvironExtension(),
>>>>>>> d74fd9a4
    ]
    md = markdown.Markdown(
        extensions=md_ext, output_format="html5", extension_configs={}
    )

    md.convert(proj_docs)
    # Remake the Markdown object with settings parsed from the project_file
    if "md_base_dir" in md.Meta:
        md_base = md.Meta["md_base_dir"][0]
    else:
        md_base = directory
    md_ext.append("markdown_include.include")
    if "md_extensions" in md.Meta:
        md_ext.extend(md.Meta["md_extensions"])
    md = markdown.Markdown(
        extensions=md_ext,
        output_format="html5",
        extension_configs={"markdown_include.include": {"base_path": md_base}},
    )

    # Re-read the project file
    proj_docs = md.reset().convert(proj_docs)
    proj_data = md.Meta

    # Get the default options, and any over-rides, straightened out
    defaults = {
        "alias": [],
        "author": None,
        "author_description": None,
        "author_pic": None,
        "bitbucket": None,
        "coloured_edges": False,
        "copy_subdir": [],
        "creation_date": "%Y-%m-%dT%H:%M:%S.%f%z",
        "css": None,
        "dbg": True,
        "display": ["public", "protected"],
        "doc_license": "",
        "docmark": "!",
        "docmark_alt": "*",
        "email": None,
        "encoding": "utf-8",
        "exclude": [],
        "exclude_dir": [],
        "extensions": ["f90", "f95", "f03", "f08", "f15"],
        "external": [],
        "externalize": False,
        "extra_filetypes": [],
        "extra_mods": [],
        "extra_vartypes": [],
        "facebook": None,
        "favicon": "default-icon",
        "fixed_extensions": ["f", "for", "F", "FOR"],
        "fixed_length_limit": True,
        "force": False,
        "fpp_extensions": ["F90", "F95", "F03", "F08", "F15", "F", "FOR"],
        "github": None,
        "gitlab": None,
        "gitter_sidecar": None,
        "google_plus": None,
        "graph": False,
        "graph_dir": None,
        "graph_maxdepth": "10000",
        "graph_maxnodes": "1000000000",
        "hide_undoc": False,
        "incl_src": True,
        "include": [],
        "license": "",
        "linkedin": None,
        "lower": False,
        "macro": [],
        "mathjax_config": None,
        "max_frontpage_items": 10,
        "media_dir": None,
        "output_dir": "./doc",
        "page_dir": None,
        "parallel": ncpus,
        "predocmark": ">",
        "predocmark_alt": "|",
        "preprocess": True,
        "preprocessor": "cpp -traditional-cpp -E -D__GFORTRAN__",
        "print_creation_date": False,
        "privacy_policy_url": None,
        "proc_internals": False,
        "project": "Fortran Program",
        "project_bitbucket": None,
        "project_download": None,
        "project_github": None,
        "project_gitlab": None,
        "project_sourceforge": None,
        "project_url": "",
        "project_website": None,
        "quiet": False,
        "revision": None,
        "search": True,
        "sort": "src",
        "source": False,
        "src_dir": ["./src"],
        "summary": None,
        "terms_of_service_url": None,
        "twitter": None,
        "version": None,
        "warn": False,
        "website": None,
        "year": date.today().year,
    }

    for option, default in defaults.items():
        args_option = command_line_args.get(option, None)
        if args_option is not None:
            proj_data[option] = args_option
        elif option in proj_data:
            # Think if there is a safe  way to evaluate any expressions found in this list
            default_type = defaults.get(option, None)
            if isinstance(default_type, bool):
                proj_data[option] = convert_to_bool(option, proj_data[option])
            elif not isinstance(default_type, list):
                # If it's not supposed to be a list, then it's
                # probably supposed to be a single big block of text,
                # like a description
                proj_data[option] = "\n".join(proj_data[option])
        else:
            proj_data[option] = default

    # Evaluate paths relative to project file location
    base_dir = pathlib.Path(directory).absolute()
    proj_data["base_dir"] = base_dir

    def normalise_path(path):
        """Tidy up path, making it absolute, relative to base_dir"""
        return (base_dir / os.path.expandvars(path)).absolute()

    for var in [
        "page_dir",
        "output_dir",
        "graph_dir",
        "media_dir",
        "css",
        "mathjax_config",
        "src_dir",
        "exclude_dir",
        "include",
    ]:
        if proj_data[var] is None:
            continue
        if isinstance(proj_data[var], list):
            proj_data[var] = [normalise_path(p) for p in proj_data[var]]
        else:
            proj_data[var] = normalise_path(proj_data[var])

    if proj_data["favicon"].strip() != defaults["favicon"]:
        proj_data["favicon"] = normalise_path(proj_data["favicon"])

    proj_data["display"] = [item.lower() for item in proj_data["display"]]
    proj_data["creation_date"] = datetime.now().strftime(proj_data["creation_date"])
    proj_data["relative"] = proj_data["project_url"] == ""
    proj_data["extensions"] += [
        ext for ext in proj_data["fpp_extensions"] if ext not in proj_data["extensions"]
    ]
    # Parse file extensions and comment characters for extra filetypes
    extdict = {}
    for ext in proj_data["extra_filetypes"]:
        sp = ext.split()
        if len(sp) < 2:
            continue
        if len(sp) == 2:
            extdict[sp[0]] = sp[1]  # (comment_char) only
        else:
            extdict[sp[0]] = (sp[1], sp[2])  # (comment_char and lexer_str)
    proj_data["extra_filetypes"] = extdict

    # Make sure no src_dir is contained within output_dir
    for srcdir in proj_data["src_dir"]:
        # In Python 3.9+ we can use pathlib.Path.is_relative_to
        if proj_data["output_dir"] in (srcdir, *srcdir.parents):
            raise ValueError(
                f"Source directory {srcdir} is a subdirectory of output directory {proj_data['output_dir']}."
            )

    # Check that none of the docmarks are the same
    docmarks = ["docmark", "predocmark", "docmark_alt", "predocmark_alt"]
    for first, second in itertools.combinations(docmarks, 2):
        if proj_data[first] == proj_data[second] != "":
            raise ValueError(
                f"{first} ('{proj_data[first]}') and {second} ('{proj_data[second]}') are the same"
            )

    # Add gitter sidecar if specified in metadata
    if proj_data["gitter_sidecar"] is not None:
        proj_docs += """
        <script>
            ((window.gitter = {{}}).chat = {{}}).options = {{
            room: '{}'
            }};
        </script>
        <script src="https://sidecar.gitter.im/dist/sidecar.v1.js" async defer></script>
        """.format(
            proj_data["gitter_sidecar"].strip()
        )
    # Handle preprocessor:
    if proj_data["preprocess"]:
        proj_data["preprocessor"] = proj_data["preprocessor"].split()

        # Check whether preprocessor works (reading nothing from stdin)
        try:
            subprocess.run(
                proj_data["preprocessor"],
                check=True,
                stdin=subprocess.DEVNULL,
                stdout=subprocess.DEVNULL,
            )
        except (subprocess.CalledProcessError, OSError) as ex:
            print("Warning: Testing preprocessor failed")
            print("  Preprocessor command: {}".format(proj_data["preprocessor"]))
            print("  Exception: {}".format(ex))
            print("  -> Preprocessing turned off")
            proj_data["preprocess"] = False
    else:
        proj_data["fpp_extensions"] = []

    # Get the correct license for project license or use value as a custom license value.
    try:
        proj_data["license"] = LICENSES[proj_data["license"].lower()]
    except KeyError:
        print(
            'Notice: license "{}" is not a recognized value, using the value as a custom license value.'.format(
                proj_data["license"]
            )
        )
    # Get the correct license for doc license(website or doc) or use value as a custom license value.
    try:
        proj_data["doc_license"] = LICENSES[proj_data["doc_license"].lower()]
    except KeyError:
        print(
            'Notice: doc_license "{}" is not a recognized value, using the value as a custom license value.'.format(
                proj_data["doc_license"]
            )
        )

    # Return project data, docs, and the Markdown reader
    md.reset()
    return (proj_data, proj_docs, md)


def main(proj_data, proj_docs, md):
    """
    Main driver of FORD.
    """
    if proj_data["relative"]:
        proj_data["project_url"] = "."
    # Parse the files in your project
    project = ford.fortran_project.Project(proj_data)
    if len(project.files) < 1:
        print(
            "Error: No source files with appropriate extension found in specified directory."
        )
        sys.exit(1)

    # Define core macros:
    ford.utils.register_macro("url = {0}".format(proj_data["project_url"]))
    ford.utils.register_macro(
        "media = {0}".format(os.path.join(proj_data["project_url"], "media"))
    )
    ford.utils.register_macro(
        "page = {0}".format(os.path.join(proj_data["project_url"], "page"))
    )

    # Register the user defined aliases:
    for alias in proj_data["alias"]:
        ford.utils.register_macro(alias)

    # Convert the documentation from Markdown to HTML. Make sure to properly
    # handle LateX and metadata.
    base_url = ".." if proj_data["relative"] else proj_data["project_url"]
    project.markdown(md, base_url)
    project.correlate()
    project.make_links(base_url)

    # Convert summaries and descriptions to HTML
    if proj_data["relative"]:
        ford.sourceform.set_base_url(".")
    if proj_data["summary"] is not None:
        proj_data["summary"] = md.convert(proj_data["summary"])
        proj_data["summary"] = ford.utils.sub_links(
            ford.utils.sub_macros(ford.utils.sub_notes(proj_data["summary"])), project
        )
    if proj_data["author_description"] is not None:
        proj_data["author_description"] = md.convert(proj_data["author_description"])
        proj_data["author_description"] = ford.utils.sub_links(
            ford.utils.sub_macros(
                ford.utils.sub_notes(proj_data["author_description"])
            ),
            project,
        )
    proj_docs_ = ford.utils.sub_links(
        ford.utils.sub_macros(ford.utils.sub_notes(proj_docs)), project
    )
    # Process any pages
    if proj_data["page_dir"] is not None:
        page_tree = ford.pagetree.get_page_tree(
            os.path.normpath(proj_data["page_dir"]), proj_data["copy_subdir"], md
        )
        print()
    else:
        page_tree = None
    proj_data["pages"] = page_tree

    # Produce the documentation using Jinja2. Output it to the desired location
    # and copy any files that are needed (CSS, JS, images, fonts, source files,
    # etc.)

    docs = ford.output.Documentation(proj_data, proj_docs_, project, page_tree)
    docs.writeout()

    if proj_data["externalize"]:
        # save FortranModules to a JSON file which then can be used
        # for external modules
        ford.utils.external(project, make=True, path=proj_data["output_dir"])

    print("")
    return 0


def run():
    proj_data, proj_docs, md = initialize()

    f = StringIO() if proj_data["quiet"] else sys.stdout
    with stdout_redirector(f):
        main(proj_data, proj_docs, md)


if __name__ == "__main__":
    run()<|MERGE_RESOLUTION|>--- conflicted
+++ resolved
@@ -38,14 +38,10 @@
 import ford.fortran_project
 import ford.sourceform
 import ford.output
-<<<<<<< HEAD
-from ford.mdx_math import MathExtension
-from ford.md_table import ZebraTableCSSExtension
-=======
->>>>>>> d74fd9a4
 import ford.utils
 import ford.pagetree
 from ford.md_environ import EnvironExtension
+from ford.md_table import ZebraTableCSSExtension
 
 try:
     from importlib.metadata import version, PackageNotFoundError
@@ -306,14 +302,9 @@
         "markdown.extensions.meta",
         "markdown.extensions.codehilite",
         "markdown.extensions.extra",
-<<<<<<< HEAD
-        MathExtension(),
-        ZebraTableCSSExtension(),
-        "md_environ.environ",
-=======
         "mdx_math",
         EnvironExtension(),
->>>>>>> d74fd9a4
+        ZebraTableCSSExtension(),
     ]
     md = markdown.Markdown(
         extensions=md_ext, output_format="html5", extension_configs={}
