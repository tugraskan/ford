# -*- coding: utf-8 -*-
#
#  sourceform.py
#  This file is part of FORD.
#
#  Copyright 2014 Christopher MacMackin <cmacmackin@gmail.com>
#
#  This program is free software; you can redistribute it and/or modify
#  it under the terms of the GNU General Public License as published by
#  the Free Software Foundation; either version 3 of the License, or
#  (at your option) any later version.
#
#  This program is distributed in the hope that it will be useful,
#  but WITHOUT ANY WARRANTY; without even the implied warranty of
#  MERCHANTABILITY or FITNESS FOR A PARTICULAR PURPOSE.  See the
#  GNU General Public License for more details.
#
#  You should have received a copy of the GNU General Public License
#  along with this program; if not, write to the Free Software
#  Foundation, Inc., 51 Franklin Street, Fifth Floor, Boston,
#  MA 02110-1301, USA.
#
#

from __future__ import annotations

from contextlib import suppress
from collections import defaultdict
from dataclasses import dataclass, fields
import re
import os.path
import pathlib
import copy
import textwrap
from typing import (
    cast,
    List,
    Tuple,
    Optional,
    Union,
    Sequence,
    Dict,
    TYPE_CHECKING,
    Iterable,
)
from itertools import chain
from urllib.parse import quote
import sys

import toposort
from pygments import highlight
from pygments.lexers import FortranLexer, FortranFixedLexer, guess_lexer_for_filename
from pygments.formatters import HtmlFormatter

from ford.console import warn
from ford.reader import FortranReader
import ford.utils
from ford.intrinsics import INTRINSICS
from ford._markdown import MetaMarkdown
from ford.settings import ProjectSettings, EntitySettings
from ford._typing import PathLike

if TYPE_CHECKING:
    from ford.fortran_project import Project


VAR_TYPE_STRING = r"^integer|real|double\s*precision|character|complex|double\s*complex|logical|type|class|procedure|enumerator"
VARKIND_RE = re.compile(r"\((.*)\)|\*\s*(\d+|\(.*\))")
KIND_RE = re.compile(r"kind\s*=\s*([^,\s]+)", re.IGNORECASE)
KIND_SUFFIX_RE = re.compile(r"(?P<initial>.*)_(?P<kind>[a-z]\w*)", re.IGNORECASE)
CHAR_KIND_SUFFIX_RE = re.compile(r"(?P<kind>[a-z]\w*)_(?P<initial>.*)", re.IGNORECASE)
LEN_RE = re.compile(r"(?:len\s*=\s*(\w+|\*|:|\d+)|(\d+))", re.IGNORECASE)
ATTRIBSPLIT_RE = re.compile(r",\s*(\w.*?)::\s*(.*)\s*")
ATTRIBSPLIT2_RE = re.compile(r"\s*(::)?\s*(.*)\s*")
ASSIGN_RE = re.compile(r"(\w+\s*(?:\([^=]*\)))\s*=(?!>)(?:\s*([^\s]+))?")
POINT_RE = re.compile(r"(\w+\s*(?:\([^=>]*\)))\s*=>(?:\s*([^\s]+))?")
EXTENDS_RE = re.compile(r"extends\s*\(\s*(?P<base>[^()\s]+)\s*\)", re.IGNORECASE)
DOUBLE_PREC_RE = re.compile(r"double\s+precision", re.IGNORECASE)
DOUBLE_CMPLX_RE = re.compile(r"double\s+complex", re.IGNORECASE)
QUOTES_RE = re.compile(r"\"([^\"]|\"\")*\"|'([^']|'')*'", re.IGNORECASE)
PARA_CAPTURE_RE = re.compile(r"<p>.*?</p>", re.IGNORECASE | re.DOTALL)
COMMA_RE = re.compile(r",(?!\s)")
NBSP_RE = re.compile(r" (?= )|(?<= ) ")
DIM_RE = re.compile(r"^\w+\s*(\(.*\))\s*$")
PROTO_RE = re.compile(r"(\*|\w+)\s*(?:\((.*)\))?")
CALL_AND_WHITESPACE_RE = re.compile(r"\(\)|\s")

base_url = ""


SUBLINK_TYPES = {
    "variable": "variables",
    "type": "types",
    "constructor": "constructor",
    "interface": "interfaces",
    "absinterface": "absinterfaces",
    "subroutine": "subroutines",
    "function": "functions",
    "final": "finalprocs",
    "bound": "boundprocs",
    "modproc": "modprocs",
    "common": "common",
}


def _find_in_list(collection: Iterable, name: str) -> Optional[FortranBase]:
    for item in collection:
        if name == item.name.lower():
            return item
    return None


def read_docstring(source: FortranReader, docmark: str) -> List[str]:
    """Read a contiguous docstring"""
    docstring = []
    docmark = f"!{docmark}"
    length = len(docmark)
    while (line := next(source)).startswith(docmark):
        docstring.append(line[length:])
    source.pass_back(line)
    return docstring


class Associations:
    """
    A class for storing associations. Associations are added and removed in batches, akin
    to how they are added, and fall out of scope in Fortran ASSOCIATE blocks.
    """

    def __init__(self) -> None:
        # a list of dictionaries representing the associations in each batch, in order of
        # when the batch was added
        self._batches: List[Dict[str, List[str]]] = []

    def add_batch(self, associations: List[str]):
        """
        adds a batch of associations to the associations dictionary
        """
        current_batch = {}
        for item in associations:
            # parse the association
            new, old = item.split("=>")
            new = new.strip().lower()
            current_batch[new] = (
                old.lower().replace("()", "").replace(" ", "").split("%")
            )
            # apply associations to this association if they exist
            if current_batch[new][0] in self:
                current_batch[new][0:1] = self[current_batch[new][0]]
        self._batches.append(current_batch)

    def remove_last_batch(self):
        """
        removes the last batch of associations
        """
        if not self._batches:
            raise IndexError("No batches to remove")
        self._batches.pop()

    def __getitem__(self, key: str) -> List[str]:
        for batch in reversed(self._batches):
            if key in batch:
                return batch[key]
        raise KeyError(key)

    def __contains__(self, key):
        for batch in reversed(self._batches):
            if key in batch:
                return True
        return False


class FortranBase:
    """
    An object containing the data common to all of the classes used to represent
    Fortran data.
    """

    IS_SPOOF = False

    POINTS_TO_RE = re.compile(r"\s*=>\s*", re.IGNORECASE)
    SPLIT_RE = re.compile(r"\s*,\s*", re.IGNORECASE)
    SRC_CAPTURE_STR = r"^[ \t]*([\w(),*: \t]+?[ \t]+)?{0}([\w(),*: \t]+?)?[ \t]+{1}[ \t\n,(].*?end[ \t]*{0}[ \t]+{1}[ \t]*?(!.*?)?$"

    # ~ this regex is not working for the LINK and DOUBLE_LINK types

    base_url = ""
    pretty_obj = {
        "proc": "procedures",
        "type": "derived types",
        "sourcefile": "source files",
        "program": "programs",
        "module": "modules and submodules",
        "submodule": "modules and submodules",
        "interface": "abstract interfaces",
        "blockdata": "block data units",
    }

    def __init__(
        self,
        source: FortranReader,
        first_line: re.Match,
        parent: Optional[FortranContainer] = None,
        inherited_permission: str = "public",
        strings: Optional[List[str]] = None,
    ):
        self.name = "unknown"
        self.visible = False
        self.permission = inherited_permission.lower()
        self.strings: List[str] = strings or []

        self.obj = type(self).__name__[7:].lower()
        if self.obj in ["subroutine", "function", "moduleprocedureimplementation"]:
            self.obj = "proc"

        self.parent = parent
        if self.parent:
            self.parobj: Optional[str] = self.parent.obj
            self.display: List[str] = self.parent.display
            self.settings: ProjectSettings = self.parent.settings
        else:
            self.parobj = None
            self.display = []
            self.settings = ProjectSettings()

        self.doc_list = read_docstring(source, self.settings.docmark)
        self.hierarchy = self._make_hierarchy()
        self.read_metadata()

        # Some entities are reachable from more than one parent (for example,
        # public procedures that are also part of a generic interface), so we
        # need to make sure we don't convert the docstrings twice
        self.source_file._to_be_markdowned.append(self)

        self._initialize(first_line)
        del self.strings

    def _make_hierarchy(self) -> List[FortranContainer]:
        """Create list of ancestor entities"""
        hierarchy = []
        # This is a bit gross, but shuts mypy up
        cur: Optional[FortranBase] = self
        while cur := getattr(cur, "parent", None):
            hierarchy.append(cur)
        hierarchy.reverse()
        return hierarchy

    def _initialize(self, line: re.Match) -> None:
        raise NotImplementedError()

    @property
    def source_file(self) -> FortranSourceFile:
        """Source file containing this entity"""
        # If `hierarchy` is empty, it's probably because it's a source file
        return cast(FortranSourceFile, (self.hierarchy[0] if self.hierarchy else self))

    @property
    def filename(self) -> str:
        """Name of the file containing this entity"""
        return self.source_file.name

    def get_dir(self) -> Optional[str]:
        if isinstance(
            self,
            (
                FortranSourceFile,
                FortranProgram,
                FortranModule,
                GenericSource,
                FortranBlockData,
                FortranNamelist,
            ),
        ) or (
            isinstance(
                self,
                (
                    FortranType,
                    FortranInterface,
                    FortranProcedure,
                    FortranModuleProcedureImplementation,
                ),
            )
            and isinstance(
                self.parent,
                (
                    FortranSourceFile,
                    FortranProgram,
                    FortranModule,
                    FortranSubmodule,
                    FortranBlockData,
                ),
            )
        ):
            return self.obj

        return None

    def get_url(self):
        if hasattr(self, "external_url"):
            return self.external_url
        if loc := self.get_dir():
            return f"{self.base_url}/{loc}/{self.ident}.html"
        if isinstance(
            self,
            (
                FortranBoundProcedure,
                FortranCommon,
                FortranVariable,
                FortranEnum,
                FortranFinalProc,
                FortranProcedure,
            ),
        ):
            if parent_url := self.parent.get_url():
                if "#" in parent_url:
                    parent_url, _ = parent_url.split("#")
                return f"{parent_url}#{self.anchor}"
            return None
        return None

    def lines_description(self, total, total_all=0, obj=None):
        if not obj:
            obj = self.obj
        description = f"{float(self.num_lines) / total * 100:4.1f}% of total for {self.pretty_obj[obj]}."
        if total_all:
            description = (
                f"<p>{description}</p>Including implementation: {self.num_lines_all} statements, "
                f"{float(self.num_lines_all) / total_all * 100:4.1f}% of total for {self.pretty_obj[obj]}."
            )
        return description

    @property
    def ident(self) -> str:
        """Return a unique identifier for this object"""
        return namelist.get_name(self)

    @property
    def anchor(self) -> str:
        """Return a string suitable for an HTML anchor link"""
        return f"{self.obj}-{quote(self.ident)}"

    def __str__(self):
        url = self.get_url()
        if url and getattr(self, "visible", True):
            name = self.name or "<em>unnamed</em>"
            return f"<a href='{url}'>{name}</a>"
        return self.name or ""

    def __lt__(self, other):
        """
        Compare two Fortran objects. Needed to make toposort work.
        """
        return self.ident < other.ident

    def _set_display(self):
        if self.parent:
            self.display = self.parent.display

        tmp = [item.lower() for item in self.meta.display]
        if isinstance(self, FortranSourceFile):
            while "none" in tmp:
                tmp.remove("none")

        if not tmp:
            return

        if "none" in tmp:
            self.display = []
        elif "public" not in tmp and "private" not in tmp and "protected" not in tmp:
            return
        else:
            self.display = tmp

    def read_metadata(self):
        """Read the metadata from an entity's docstring"""

        self.meta = EntitySettings.from_project_settings(self.settings)

        if len(self.doc_list) > 0:
            if len(self.doc_list) == 1 and ":" in self.doc_list[0]:
                words = self.doc_list[0].split(":")[0].strip()
                field_names = [field.name for field in fields(EntitySettings)]
                if words.lower() not in field_names:
                    self.doc_list.insert(0, "")

            meta, self.doc_list = ford.utils.meta_preprocessor(self.doc_list)
            self.meta.update(meta, f"{self.filename}:{self.name}")
        else:
            if self.settings.warn and self.obj not in ("sourcefile", "genericsource"):
                # TODO: Add ability to print line number where this item is in file
                warn(f"Undocumented {self.obj} '{self.name}' in file '{self.filename}'")

        self._set_display()

    def markdown(self, md: MetaMarkdown):
        """
        Process the documentation with Markdown to produce HTML.
        """

        if hasattr(self, "num_lines"):
            self.meta.num_lines = self.num_lines

        # Remove any common leading whitespace from the docstring
        # so that the markdown conversion is a bit more robust
        self.doc = md.reset().convert(
            textwrap.dedent("\n".join(self.doc_list)), context=self
        )

        if self.meta.summary is not None:
            self.meta.summary = md.convert("\n".join(self.meta.summary))
        elif paragraph := PARA_CAPTURE_RE.search(self.doc):
            # If there is no stand-alone webpage for this item, e.g.
            # an internal routine, make the whole doc blob appear,
            # without the link to "more..."
            self.meta.summary = paragraph.group() if self.get_url() else self.doc
        else:
            self.meta.summary = ""

        if self.meta.summary.strip() != self.doc.strip():
            self.meta.summary += f'<a href="{self.get_url()}" class="pull-right"><emph>Read more&hellip;</emph></a>'

        if self.obj in ["proc", "type", "program"] and self.meta.source:
            obj = getattr(self, "proctype", self.obj).lower()
            regex = re.compile(
                self.SRC_CAPTURE_STR.format(obj, self.name),
                re.IGNORECASE | re.DOTALL | re.MULTILINE,
            )
            if match := regex.search(self.source_file.raw_src):
                self.src = highlight(
                    match.group(),
                    FortranLexer(),
                    HtmlFormatter(cssclass="hl codehilite"),
                )
            else:
                self.src = ""
                if self.settings.warn:
                    warn(
                        f"Could not extract source code for {self.obj} '{self.name}' in file '{self.filename}'"
                    )

    def sort_components(self) -> None:
        """Sorts components using the method specified in the object
        meta/project settings

        """

        def permission(item):
            permission_type = getattr(item, "permission", "default")
            sorting = {"default": 0, "public": 1, "protected": 2, "private": 3}
            return sorting[permission_type]

        def fortran_type_name(item):
            if item.obj == "variable":
                retstr = item.vartype
                if retstr == "class":
                    retstr = "type"
                if item.kind:
                    retstr += f"-{item.kind}"
                if item.strlen:
                    retstr += f"-{item.strlen}"
                if item.proto:
                    retstr += f"-{item.proto[0]}"
                return retstr
            if item.obj == "proc":
                return_var = (
                    f"-{fortran_type_name(item.retvar)}"
                    if item.proctype == "Function"
                    else ""
                )
                return f"{item.proctype.lower()}{return_var}"

            return item.obj

        SORT_KEY_FUNCTIONS = {
            "alpha": lambda item: item.name,
            "permission": permission,
            "permission-alpha": lambda item: f"{permission(item)}-{item.name}",
            "type": fortran_type_name,
            "type-alpha": lambda item: f"{fortran_type_name(item)}-{item.name}",
            "src": None,
        }

        sort_key = SORT_KEY_FUNCTIONS[self.settings.sort.lower()]
        if sort_key is None:
            return

        for entities in [
            "variables",
            "modules",
            "submodules",
            "common",
            "subroutines",
            "modprocedures",
            "functions",
            "interfaces",
            "absinterfaces",
            "types",
            "programs",
            "blockdata",
            "boundprocs",
            "finalprocs",
        ]:
            entity = getattr(self, entities, [])
            entity.sort(key=sort_key)

    @property
    def routines(self):
        """Iterator returning all procedures"""
        return self.iterator("functions", "subroutines", "modprocedures")

    def iterator(self, *argv):
        """Iterator returning any list of elements via attribute lookup in ``self``

        This iterator retains the order of the arguments"""
        for arg in argv:
            if hasattr(self, arg):
                for item in getattr(self, arg):
                    yield item

    @property
    def children(self):
        """Iterator over all child entities"""

        non_list_children = ["constructor", "procedure", "retvar"]

        return chain(
            self.iterator(
                "absinterfaces",
                "args",
                "blockdata",
                "bindings",
                "boundprocs",
                "common",
                "enums",
                "functions",
                "modprocedures",
                "modules",
                "namelists",
                "programs",
                "submodules",
                "subroutines",
                "types",
                "variables",
                # Non-alphabetical order to preserve previous behaviour of
                # finding types before interfaces
                "interfaces",
                "finalprocs",
            ),
            filter(None, (getattr(self, item, None) for item in non_list_children)),
        )

    def find_child(
        self, name: str, entity: Optional[str] = None
    ) -> Optional[FortranBase]:
        """Find a child of this entity by name

        Parameters
        ----------
        name : str
            Name of child to look up
        entity : Optional[str]
            The class of entity (module, function, and so on)

        Returns
        -------
        Optional[FortranBase]
            Child if found, `None` if not

        """

        if entity is not None:
            try:
                collection_name = SUBLINK_TYPES[entity]
            except KeyError:
                raise ValueError(f"Unknown class of entity {entity!r}")
            if not hasattr(self, collection_name):
                raise ValueError(f"{self.obj!r} cannot have child {entity!r}")
            # Ensure this is a list, as constructors are single items
            collection = list(getattr(self, collection_name))
        else:
            collection = self.children

        return _find_in_list(collection, name)

    def _should_display(self, item) -> bool:
        """Return True if item should be displayed"""
        if self.settings.hide_undoc and not item.doc:
            return False
        return item.permission in self.display

    def filter_display(self, collection: Sequence) -> List:
        """Remove items from collection if they shouldn't be displayed"""

        return [obj for obj in collection if self._should_display(obj)]


class FortranContainer(FortranBase):
    """
    A class on which any classes requiring further parsing are based.
    """

    ATTRIB_RE = re.compile(
        r"^(asynchronous|allocatable|bind\s*\(.*\)|data|dimension|external|intent\s*\(\s*\w+\s*\)|optional|parameter|"
        r"pointer|private|protected|public|save|target|value|volatile)(?:\s+|\s*::\s*)((/|\(|\w).*?)\s*$",
        re.IGNORECASE,
    )
    END_RE = re.compile(
        r"^end\s*(?:(module|submodule|subroutine|function|procedure|program|type|interface|enum|block\sdata|block|associate)(?:\s+(\w.*))?)?$",
        re.IGNORECASE,
    )
    BLOCK_RE = re.compile(r"^(\w+\s*:)?\s*block\s*$", re.IGNORECASE)
    BLOCK_DATA_RE = re.compile(r"^block\s*data\s*(\w+)?\s*$", re.IGNORECASE)
    ASSOCIATE_RE = re.compile(
        r"""^(\w+\s*:)?         # Optional label
        \s*associate\s*\(       # Required associate statement
        (?P<associations>.+)    # Associations
        \)\s*$""",
        re.IGNORECASE | re.VERBOSE,
    )
    ENUM_RE = re.compile(r"^enum\s*,\s*bind\s*\(.*\)\s*$", re.IGNORECASE)
    MODPROC_RE = re.compile(
        r"^(?P<module>module\s+)?procedure\s*(?:::|\s)\s*(?P<names>\w.*)$",
        re.IGNORECASE,
    )
    MODULE_RE = re.compile(r"^module(?:\s+(?P<name>\w+))?$", re.IGNORECASE)
    SUBMODULE_RE = re.compile(
        r"""^submodule\s*
        \(\s*(?P<ancestor_module>\w+)\s*         # Non-optional ancestor module
        (?::\s*(?P<parent_submod>\w+))?\s*\)  # Optional parent submodule
        \s*(?P<name>\w+)                      # This submodule's name
        $""",
        re.IGNORECASE | re.VERBOSE,
    )
    PROGRAM_RE = re.compile(r"^program(?:\s+(\w+))?$", re.IGNORECASE)
    SUBROUTINE_RE = re.compile(
        r"""^\s*(?:(?P<attributes>.+?)\s+)?     # Optional attributes
        subroutine\s+(?P<name>\w+)\s*           # Required subroutine name
        (?P<arguments>\([^()]*\))?              # Optional arguments
        (?:\s*bind\s*\(\s*(?P<bindC>.*)\s*\))?$ # Optional C-binding""",
        re.IGNORECASE | re.VERBOSE,
    )
    FUNCTION_RE = re.compile(
        r"""^(?:(?P<attributes>.+?)\s+)?               # Optional attributes (including type)
        function\s+(?P<name>\w+)\s*                    # Required function name
        (?P<arguments>\([^()]*\))?                     # Required arguments
        (?=(?:.*result\s*\(\s*(?P<result>\w+)\s*\))?)  # Optional result name
        (?=(?:.*bind\s*\(\s*(?P<bindC>.*)\s*\))?).*$   # Optional C-binding""",
        re.IGNORECASE | re.VERBOSE,
    )
    TYPE_RE = re.compile(
        r"^type(?:\s+|\s*(,.*)?::\s*)((?!(?:is\s*\())\w+)\s*(\([^()]*\))?\s*$",
        re.IGNORECASE,
    )
    INTERFACE_RE = re.compile(r"^(abstract\s+)?interface(?:\s+(.+))?$", re.IGNORECASE)
    BOUNDPROC_RE = re.compile(
        r"""^(?P<generic>generic|procedure)\s*  # Required keyword
        (?P<prototype>\([^()]*\))?\s*           # Optional interface name
        (?:,\s*(?P<attributes>\w[^:]*))?        # Optional list of attributes
        (?:\s*::)?\s*                           # Optional double-colon
        (?P<names>\w.*)$                        # Required name(s)
        """,
        re.IGNORECASE | re.VERBOSE,
    )
    COMMON_RE = re.compile(r"^common(?:\s*/\s*(\w+)\s*/\s*|\s+)(\w+.*)", re.IGNORECASE)
    COMMON_SPLIT_RE = re.compile(r"\s*(/\s*\w+\s*/)\s*", re.IGNORECASE)
    FINAL_RE = re.compile(r"^final\s*::\s*(\w.*)", re.IGNORECASE)
    USE_RE = re.compile(
        r"^use(?:\s*(?:,\s*(?:non_)?intrinsic\s*)?::\s*|\s+)(\w+)\s*($|,.*)",
        re.IGNORECASE,
    )
    ARITH_GOTO_RE = re.compile(r"go\s*to\s*\([0-9,\s]+\)", re.IGNORECASE)
    CALL_RE = re.compile(
        r"""(?P<call_chain>
                (?:(?:\s*\w+\s*(?:\(\))?\s*%\s*)+)? # Optional type component access
                (?:\w+\s*\(.*?\))                   # Required function name
            )
        """,
        re.IGNORECASE | re.VERBOSE,
    )
    SUBCALL_RE = re.compile(
        r"""
        ^(?:if\s*\(.*\)\s*)?    # Optional 'if' statement
        call\s+                 # Required keyword
        (?P<call_chain>
            (?:.*%\s*)?         # Optional type component access
            (?:\w+\s*(?:\(\))?) # Required subroutine name
        )
        """,
        re.IGNORECASE | re.VERBOSE,
    )
    FORMAT_RE = re.compile(r"^[0-9]+\s+format\s+\(.*\)", re.IGNORECASE)

    VARIABLE_STRING = (
        r"^(integer|real|double\s*precision|character|complex|double\s*complex|logical|type(?!\s+is)|class(?!\s+is|\s+default)|"
        r"procedure|enumerator{})\s*((?:\(|\s\w|[:,*]).*)$"
    )
    NAMELIST_RE = re.compile(
        r"namelist\s*/(?P<name>\w+)/\s*(?P<vars>(?:\w+,?\s*)+)", re.IGNORECASE
    )

    def __init__(
        self, source, first_line, parent=None, inherited_permission="public", strings=[]
    ):
        self.num_lines = 0
        if not isinstance(self, FortranSourceFile):
            self.num_lines += 1
        if type(self) != FortranSourceFile:
            FortranBase.__init__(
                self, source, first_line, parent, inherited_permission, strings
            )
        incontains = False
        if type(self) is FortranSubmodule:
            self.permission = "private"

        typestr = ""
        for vtype in self.settings.extra_vartypes:
            typestr = typestr + "|" + vtype
        self.VARIABLE_RE = re.compile(
            self.VARIABLE_STRING.format(typestr), re.IGNORECASE
        )

        # This is a little bit confusing, because `permission` here is sort of
        # overloaded for "permission for this entity", and "permission for child
        # entities". For example, the former doesn't apply to modules or programs,
        # while for procedures _only_ the first applies. For things like types, we
        # need to keep track of these meanings separately. Also note that
        # `child_permission` for types can be different for components and bound
        # procedures, but luckily they cannot be mixed in the source, so we don't
        # need to actually track `child_permission` separately for them both
        child_permission = (
            "public" if isinstance(self, FortranType) else self.permission
        )

        blocklevel = 0
        associations = Associations()

        for line in source:
            if line[0:2] == "!" + self.settings.docmark:
                self.doc_list.append(line[2:])
                continue
            if line.strip() != "":
                self.num_lines += 1

            # Temporarily replace all strings to make the parsing simpler
            self.strings = []
            search_from = 0
            while quote := QUOTES_RE.search(line[search_from:]):
                self.strings.append(quote.group())
                line = line[0:search_from] + QUOTES_RE.sub(
                    f'"{len(self.strings) - 1}"', line[search_from:], count=1
                )
                search_from += QUOTES_RE.search(line[search_from:]).end(0)

            # Cache the lowercased line
            line_lower = line.lower()

            if self.settings.lower:
                line = line_lower

            # Check the various possibilities for what is on this line
            if line_lower == "contains":
                if not incontains and isinstance(self, _can_have_contains):
                    incontains = True
                    if isinstance(self, FortranType):
                        child_permission = "public"
                elif incontains:
                    self.print_error(line, "Multiple CONTAINS statements present")
                else:
                    self.print_error(line, "Unexpected CONTAINS statement")
            elif line_lower in ["public", "private", "protected"]:
                child_permission = line_lower
                if not isinstance(self, FortranType):
                    self.permission = line_lower
            elif line_lower == "sequence":
                if type(self) == FortranType:
                    self.sequence = True
            elif self.FORMAT_RE.match(line):
                # There's nothing interesting for us in a format statement
                continue
            elif (match := self.ATTRIB_RE.match(line)) and blocklevel == 0:
                attr = match.group(1).lower().replace(" ", "")
                if len(attr) >= 4 and attr[0:4].lower() == "bind":
                    attr = attr.replace(",", ", ")
                if hasattr(self, "attr_dict"):
                    if attr == "data":
                        pass
                    elif attr in ["dimension", "allocatable", "pointer"]:
                        names = ford.utils.paren_split(",", match.group(2))
                        for name in names:
                            name = name.strip().lower()
                            try:
                                open_parenthesis = name.index("(")
                                var_name = name[:open_parenthesis]
                                dimensions = name[open_parenthesis:]
                            except ValueError:
                                var_name = name
                                dimensions = ""

                            self.attr_dict[var_name].append(attr + dimensions)
                    else:
                        stmnt = match.group(2)
                        if attr == "parameter":
                            stmnt = stmnt[1:-1].strip()
                        names = ford.utils.paren_split(",", stmnt)
                        search_from = 0
                        while QUOTES_RE.search(attr[search_from:]):
                            num = int(
                                QUOTES_RE.search(attr[search_from:]).group()[1:-1]
                            )
                            attr = attr[0:search_from] + QUOTES_RE.sub(
                                self.strings[num], attr[search_from:], count=1
                            )
                            search_from += QUOTES_RE.search(attr[search_from:]).end(0)
                        for name in names:
                            if attr == "parameter":
                                split = ford.utils.paren_split("=", name)
                                name = split[0].strip().lower()
                                self.param_dict[name] = split[1]
                            name = name.strip().lower()
                            self.attr_dict[name].append(attr)

                elif attr.lower() == "data" and self.obj == "sourcefile":
                    # TODO: This is just a fix to keep FORD from crashing on
                    # encountering a block data structure. At some point I
                    # should actually implement support for them.
                    continue
                else:
                    self.print_error(line, f"Unexpected {attr.upper()} statement")

            elif match := self.END_RE.match(line):
                if isinstance(self, FortranSourceFile):
                    self.print_error(
                        line,
                        "END statement outside of any nesting",
                        describe_object=False,
                    )
                endtype = match.group(1)
                if endtype and endtype.lower() == "block":
                    blocklevel -= 1
                elif endtype and endtype.lower() == "associate":
                    associations.remove_last_batch()
                else:
                    self._cleanup()
                    return

            elif (match := self.MODPROC_RE.match(line)) and (
                match["module"] or isinstance(self, FortranInterface)
            ):
                if isinstance(self, FortranInterface):
                    # Module procedure in an INTERFACE
                    self.modprocs.extend(get_mod_procs(source, match["names"], self))
                elif isinstance(self, FortranModule):
                    # Module procedure implementing an interface in a SUBMODULE
                    self.modprocedures.append(
                        FortranModuleProcedureImplementation(
                            source, match, self, self.permission
                        )
                    )
                    self.num_lines += self.modprocedures[-1].num_lines - 1
                else:
                    self.print_error(line, "Unexpected MODULE PROCEDURE")

            elif match := self.BLOCK_DATA_RE.match(line):
                if hasattr(self, "blockdata"):
                    self.blockdata.append(FortranBlockData(source, match, self))
                    self.num_lines += self.blockdata[-1].num_lines - 1
                else:
                    self.print_error(line, "Unexpected BLOCK DATA")
            elif self.BLOCK_RE.match(line):
                blocklevel += 1
            elif match := self.ASSOCIATE_RE.match(line):
                # Associations 'call' the rhs of the => operator
                self._add_procedure_calls(line, associations)

                # Register the associations
                assoc_batch = ford.utils.strip_paren(match["associations"])[0].split(
                    ","
                )
                associations.add_batch(assoc_batch)

            elif match := self.MODULE_RE.match(line):
                if hasattr(self, "modules"):
                    self.modules.append(FortranModule(source, match, self))
                    self.num_lines += self.modules[-1].num_lines - 1
                else:
                    self.print_error(line, "Unexpected MODULE")

            elif match := self.SUBMODULE_RE.match(line):
                if hasattr(self, "submodules"):
                    self.submodules.append(FortranSubmodule(source, match, self))
                    self.num_lines += self.submodules[-1].num_lines - 1
                else:
                    self.print_error(line, "Unexpected SUBMODULE")

            elif match := self.PROGRAM_RE.match(line):
                if hasattr(self, "programs"):
                    self.programs.append(FortranProgram(source, match, self))
                    self.num_lines += self.programs[-1].num_lines - 1
                else:
                    self.print_error(line, "Unexpected PROGRAM")
                if len(self.programs) > 1:
                    self.print_error(
                        line,
                        "Multiple PROGRAM units in same source file",
                        describe_object=False,
                    )

            elif match := self.SUBROUTINE_RE.match(line):
                if isinstance(self, FortranCodeUnit) and not incontains:
                    self.print_error(line, "Unexpected SUBROUTINE")
                elif hasattr(self, "subroutines"):
                    self.subroutines.append(
                        FortranSubroutine(source, match, self, self.permission)
                    )
                    self.num_lines += self.subroutines[-1].num_lines - 1
                else:
                    self.print_error(line, "Unexpected SUBROUTINE")

            elif match := self.NAMELIST_RE.match(line):
                if hasattr(self, "namelists"):
                    self.namelists.append(
                        FortranNamelist(source, match, self, self.permission)
                    )
                else:
                    self.print_error(line, "Unexpected NAMELIST")

            elif match := self.FUNCTION_RE.match(line):
                if isinstance(self, FortranCodeUnit) and not incontains:
                    self.print_error(line, "Unexpected FUNCTION")
                elif hasattr(self, "functions"):
                    self.functions.append(
                        FortranFunction(source, match, self, self.permission)
                    )
                    self.num_lines += self.functions[-1].num_lines - 1
                else:
                    self.print_error(line, "Unexpected FUNCTION")

            elif (match := self.TYPE_RE.match(line)) and blocklevel == 0:
                if hasattr(self, "types"):
                    self.types.append(FortranType(source, match, self, self.permission))
                    self.num_lines += self.types[-1].num_lines - 1
                else:
                    self.print_error(line, "Unexpected derived TYPE")

            elif (match := self.INTERFACE_RE.match(line)) and blocklevel == 0:
                if hasattr(self, "interfaces"):
                    intr = FortranInterface(source, match, self, self.permission)
                    self.num_lines += intr.num_lines - 1
                    if intr.abstract:
                        self.absinterfaces.extend(intr.contents)
                    elif intr.generic:
                        self.interfaces.append(intr)
                    else:
                        self.interfaces.extend(intr.contents)
                else:
                    self.print_error(line, "Unexpected INTERFACE")

            elif (match := self.ENUM_RE.match(line)) and blocklevel == 0:
                if hasattr(self, "enums"):
                    self.enums.append(FortranEnum(source, match, self, self.permission))
                    self.num_lines += self.enums[-1].num_lines - 1
                else:
                    self.print_error(line, "Unexpected ENUM")

            elif (match := self.BOUNDPROC_RE.match(line)) and incontains:
                if not hasattr(self, "boundprocs"):
                    self.print_error(line, "Unexpected type-bound procedure")
                    continue

                names = match["names"].split(",")
                # Generic procedures or single name
                if match["generic"].lower() == "generic" or len(names) == 1:
                    self.boundprocs.append(
                        FortranBoundProcedure(source, match, self, child_permission)
                    )
                    continue

                # For multiple procedures, parse each one as if it
                # were on a line by itself
                for bind in reversed(names):
                    pseudo_line = self.BOUNDPROC_RE.match(
                        line[: match.start("names")] + bind
                    )
                    self.boundprocs.append(
                        FortranBoundProcedure(
                            source, pseudo_line, self, child_permission
                        )
                    )

            elif match := self.COMMON_RE.match(line):
                if hasattr(self, "common"):
                    split = self.COMMON_SPLIT_RE.split(line)
                    if len(split) > 1:
                        for i in range(len(split) // 2):
                            pseudo_line = (
                                split[0]
                                + " "
                                + split[2 * i + 1]
                                + " "
                                + split[2 * i + 2].strip()
                            )
                            if pseudo_line[-1] == ",":
                                pseudo_line = pseudo_line[:-1]
                            self.common.append(
                                FortranCommon(
                                    source,
                                    self.COMMON_RE.match(pseudo_line),
                                    self,
                                    "public",
                                )
                            )
                        for i in range(len(split) // 2):
                            self.common[-i - 1].doc_list = self.common[
                                -len(split) // 2 + 1
                            ].doc_list
                    else:
                        self.common.append(FortranCommon(source, match, self, "public"))
                else:
                    self.print_error(line, "Unexpected COMMON statement")

            elif (match := self.FINAL_RE.match(line)) and incontains:
                if hasattr(self, "finalprocs"):
                    procedures = self.SPLIT_RE.split(match.group(1).strip())
                    finprocs = [
                        FortranFinalProc(proc, self) for proc in procedures[:-1]
                    ]
                    finprocs.append(FortranFinalProc(procedures[-1], self, source))
                    self.finalprocs.extend(finprocs)
                else:
                    self.print_error(line, "Unexpected finalization procedure")

            elif self.VARIABLE_RE.match(line) and blocklevel == 0:
                if hasattr(self, "variables"):
                    self.variables.extend(
                        line_to_variables(source, line, child_permission, self)
                    )
                else:
                    self.print_error(line, "Unexpected variable")

            elif match := self.USE_RE.match(line):
                if hasattr(self, "uses"):
                    self.uses.append(list(match.groups()))
                else:
                    self.print_error(line, "Unexpected USE statement")

            elif self.ARITH_GOTO_RE.search(line):
                # Arithmetic GOTOs look a little like function references: "goto
                # (1, 2, 3) i". We don't do anything with these, but we do need
                # to disambiguate them from function calls
                continue

            elif (call_match := self.CALL_RE.search(line)) or (
                subcall_match := self.SUBCALL_RE.search(line)
            ):
                if not hasattr(self, "calls") and call_match:
                    # Not raising an error here as too much possibility that something
                    # has been misidentified as a function call
                    continue
                if not hasattr(self, "calls") and subcall_match:
                    self.print_error(line, "Unexpected procedure call")
                    continue

                self._add_procedure_calls(line, associations)

        if not isinstance(self, FortranSourceFile):
            raise Exception("File ended while still nested.")

    def _add_procedure_calls(
        self, line: str, associations: Associations = Associations()
    ) -> None:
        """Helper to register procedure calls. For FortranProgram,
        FortranProcedure, and FortranModuleProcedureImplementation
        """

        if not hasattr(self, "calls"):
            raise Exception(f"Cannot add procedure calls to {self.__class__.__name__}")

        call_chains = []

        parendepth = 0
        _lines = ford.utils.strip_paren(line)

        # Match subcall, if present
        if match := self.SUBCALL_RE.search(_lines[0]):
            call_chains.append(match["call_chain"])
            # No function calls on this parendepth (because theres a subcall)
            parendepth += 1
            _lines = ford.utils.strip_paren(line, parendepth)

        # Match calls, and nested calls

        # Check every level of parendepth
        while len(_lines) > 0:
            for subline in _lines:
                for match in self.CALL_RE.finditer(subline):
                    call_chains.append(match["call_chain"])
            parendepth += 1
            _lines = ford.utils.strip_paren(line, parendepth)

        # Add call chains to self.calls
        for chain_str in call_chains:
            call_chain = CALL_AND_WHITESPACE_RE.sub("", chain_str).lower().split("%")

            if call_chain[0] in associations:
                call_chain[0:1] = associations[call_chain[0]]

            if call_chain[-1] in INTRINSICS or call_chain[-1] in (
                call[-1] for call in self.calls
            ):
                continue

            self.calls.append(call_chain)

    def _cleanup(self):
        raise NotImplementedError()

    def print_error(self, line, error, describe_object=True) -> None:
        description = f" in {self.obj} '{self.name}'" if describe_object else ""
        message = f"ERROR in file '{self.filename}': {error}{description}:\n\t{line}"
        if self.settings.dbg:
            return print(message)

        if self.settings.force:
            return
        raise ValueError(message)


class FortranCodeUnit(FortranContainer):
    """
    A class on which programs, modules, functions, and subroutines are based.
    """

    def _common_initialize(self) -> None:
        self.absinterfaces: List[FortranInterface] = []
        self.attr_dict: Dict[str, List[str]] = defaultdict(list)
        self.calls: List[Union[List[str], FortranProcedure]] = []
        self.common: List[FortranCommon] = []
        self.enums: List[FortranEnum] = []
        self.functions: List[FortranFunction] = []
        self.interfaces: List[FortranInterface] = []
        self.param_dict: Dict[str, str] = {}
        self.subroutines: List[FortranSubroutine] = []
        self.types: List[FortranType] = []
        self.uses: List[List[Union[str, FortranModule]]] = []
        self.variables: List[FortranVariable] = []
        self.all_procs: Dict[str, Union[FortranProcedure, FortranInterface]] = {}
        self.public_list: List[str] = []
        self.namelists: List[FortranNamelist] = []

    def _cleanup(self) -> None:
        self.process_attribs()
        self.all_procs = {p.name.lower(): p for p in self.routines}
        for interface in self.interfaces:
            if not interface.abstract:
                self.all_procs[interface.name.lower()] = interface
            if interface.generic:
                for proc in interface.routines:
                    self.all_procs[proc.name.lower()] = proc
        self.variables = [v for v in self.variables if "external" not in v.attribs]

    def correlate(self, project: Project) -> None:
        # Add procedures, interfaces and types from parent to our lists
        self.all_procs.update(getattr(self.parent, "all_procs", {}))
        self.all_absinterfaces = getattr(self.parent, "all_absinterfaces", {})
        for ai in self.absinterfaces:
            self.all_absinterfaces[ai.name.lower()] = ai
        self.all_types = getattr(self.parent, "all_types", {})
        for dt in self.types:
            self.all_types[dt.name.lower()] = dt
        self.all_vars = getattr(self.parent, "all_vars", {})
        for var in self.variables:
            self.all_vars[var.name.lower()] = var
        # Add parent args/retval to all_vars if present
        for var in getattr(self.parent, "args", []):
            self.all_vars[var.name.lower()] = var
        if retvar := getattr(self.parent, "retvar", None):
            self.all_vars[retvar.name.lower()] = retvar

        if isinstance(self, FortranSubmodule):
            if isinstance(self.parent_submodule, FortranSubmodule):
                self.parent_submodule.descendants.append(self)
                self.all_procs.update(self.parent_submodule.all_procs)
                self.all_absinterfaces.update(self.parent_submodule.all_absinterfaces)
                self.all_types.update(self.parent_submodule.all_types)
            elif isinstance(self.ancestor_module, FortranModule):
                self.ancestor_module.descendants.append(self)
                self.all_procs.update(self.ancestor_module.all_procs)
                self.all_absinterfaces.update(self.ancestor_module.all_absinterfaces)
                self.all_types.update(self.ancestor_module.all_types)
                self.all_vars.update(self.ancestor_module.all_vars)

        # Module procedures will be missing (some/all?) metadata, so
        # now we copy it from the interface
        if isinstance(self, FortranModule):

            def assign_implementation_attributes(proc, base):
                if isinstance(proc, FortranModuleProcedureImplementation):
                    proc.attribs = base.attribs
                    proc.args = base.args
                    if hasattr(base, "retvar"):
                        proc.retvar = base.retvar
                    proc.proctype = base.proctype

            for proc in filter(lambda p: p.module, self.routines):
                intr = self.all_procs.get(proc.name.lower(), None)
                if isinstance(intr, FortranModuleProcedureInterface):
                    proc.module = intr
                    intr.procedure.module = proc
                    assign_implementation_attributes(proc, intr.procedure)
                # Some module procs are from procedures implemented withen a generic interface
                elif getattr(getattr(intr, "parent", None), "generic", False):
                    proc.module = intr
                    intr.module = proc
                    assign_implementation_attributes(proc, intr)

        def should_be_public(name: str) -> bool:
            """Is name public?"""
            return self.permission == "public" or name in self.public_list

        def filter_public(collection: dict) -> dict:
            """Return a new dict of only the public objects from collection"""
            return {
                name: obj for name, obj in collection.items() if should_be_public(name)
            }

        # Add procedures and types from USED modules to our lists
        for mod, extra in self.uses:
            if isinstance(mod, str):
                continue
            procs, absints, types, variables = mod.get_used_entities(extra)
            if isinstance(self, FortranModule):
                self.pub_procs.update(filter_public(procs))
                self.pub_absints.update(filter_public(absints))
                self.pub_types.update(filter_public(types))
                self.pub_vars.update(filter_public(variables))
            self.all_procs.update(procs)
            self.all_absinterfaces.update(absints)
            self.all_types.update(types)
            self.all_vars.update(variables)
        self.uses = set([m[0] for m in self.uses])

        typelist = {}
        for dtype in self.types:
            if dtype.extends and dtype.extends.lower() in self.all_types:
                dtype.extends = self.all_types[dtype.extends.lower()]
                typelist[dtype] = set([dtype.extends])
            else:
                typelist[dtype] = set([])
        typeorder = toposort.toposort_flatten(typelist)

        # Correlate types
        for dtype in typeorder:
            if dtype in self.types:
                dtype.correlate(project)

        # Match up called procedures
        if hasattr(self, "calls"):
            tmplst = []
            for call in self.calls:
                # get the item of the call
                item = self._find_chain_item(call)

                # failed to find item, give up and add call's string name to the list
                if item is None:
                    tmplst.append(call[-1])
                    continue

                # Don't register variables or type contructors, which sometimes get picked up as calls
                if not isinstance(item, (FortranVariable, FortranType)):
                    tmplst.append(item)
            self.calls = tmplst

        if isinstance(self, FortranSubmodule):
            self.ancestry: List[Union[str, FortranModule, FortranSubmodule]] = []
            item = self
            while item.parent_submodule:
                if isinstance(item.parent_submodule, str):
                    raise ValueError(
                        f"Unknown parent submodule '{item.parent_submodule}' of submodule '{item}'"
                    )
                item = item.parent_submodule
                self.ancestry.insert(0, item)
            self.ancestry.insert(0, item.ancestor_module)

        # Recurse
        for entity in self.iterator(
            "functions",
            "subroutines",
            "interfaces",
            "absinterfaces",
            "variables",
            "common",
            "modprocedures",
            "namelists",
        ):
            entity.correlate(project)
        if hasattr(self, "args") and not getattr(self, "mp", False):
            for arg in self.args:
                arg.correlate(project)
        if hasattr(self, "retvar") and not getattr(self, "mp", False):
            self.retvar.correlate(project)

        self.sort_components()

        # Separate module subroutines/functions from normal ones
        if self.obj == "submodule":
            self.modfunctions = [func for func in self.functions if func.module]
            self.functions = [func for func in self.functions if not func.module]
            self.modsubroutines = [sub for sub in self.subroutines if sub.module]
            self.subroutines = [sub for sub in self.subroutines if not sub.module]

    def process_attribs(self) -> None:
        """Attach standalone attributes to the correct object, and compute the
        list of public objects
        """

        # IMPORTANT: Make sure types processed before interfaces--import when
        # determining permissions of derived types and overridden constructors
        for item in self.iterator(
            "functions", "subroutines", "types", "interfaces", "absinterfaces"
        ):
            for attr in self.attr_dict[item.name.lower()]:
                if attr in ["public", "private", "protected"]:
                    item.permission = attr
                elif attr[0:4] == "bind":
                    if hasattr(item, "bindC"):
                        item.bindC = attr[5:-1]
                    elif getattr(item, "procedure", None):
                        item.procedure.bindC = attr[5:-1]
                    else:
                        item.attribs.append(attr)
                else:
                    item.attribs.append(attr)
            with suppress(KeyError):
                del self.attr_dict[item.name.lower()]

        for var in self.variables:
            for attr in self.attr_dict[var.name.lower()]:
                if attr in ["public", "private", "protected"]:
                    var.permission = attr
                elif attr[0:6] == "intent":
                    var.intent = attr[7:-1]
                elif DIM_RE.match(attr) and (
                    "pointer" in attr or "allocatable" in attr
                ):
                    i = attr.index("(")
                    var.attribs.append(attr[0:i])
                    var.dimension = attr[i:]
                elif attr == "parameter":
                    var.attribs.append(attr)
                    var.initial = self.param_dict[var.name.lower()]
                else:
                    var.attribs.append(attr)
            with suppress(KeyError):
                del self.attr_dict[var.name.lower()]

        # Now we want a list of all the objects we've declared, plus
        # any we've imported that have a "public" attribute
        self.public_list = [
            item.name.lower()
            for item in self.iterator(
                "functions",
                "subroutines",
                "types",
                "interfaces",
                "absinterfaces",
                "variables",
            )
            if item.permission == "public"
        ] + [item for item, attr in self.attr_dict.items() if "public" in attr]

        del self.attr_dict

    def prune(self):
        """
        Remove anything which shouldn't be displayed.
        """

        if self.obj == "proc" and not self.meta.proc_internals:
            self.functions = []
            self.subroutines = []
            self.types = []
            self.interfaces = []
            self.absinterfaces = []
            self.variables = []
            return

        self.functions = self.filter_display(self.functions)
        self.subroutines = self.filter_display(self.subroutines)
        self.types = self.filter_display(self.types)
        self.interfaces = self.filter_display(self.interfaces)
        self.absinterfaces = self.filter_display(self.absinterfaces)
        self.variables = self.filter_display(self.variables)
        if isinstance(self, FortranSubmodule):
            self.modprocedures = self.filter_display(self.modprocedures)
            self.modsubroutines = self.filter_display(self.modsubroutines)
            self.modfunctions = self.filter_display(self.modfunctions)

        # Recurse
        for obj in self.iterator(
            "absinterfaces",
            "interfaces",
        ):
            obj.visible = True

        for obj in self.iterator(
            "functions",
            "subroutines",
            "types",
            "modprocedures",
            "modfunctions",
            "modsubroutines",
        ):
            obj.visible = True
            obj.prune()

    def _find_chain_item(self, call_chain: List[str]) -> Optional[FortranBase]:
        """
        Traverse the call_chain to discover the item at the end of the chain.
        This is done by looking at the first label in the call chain and matching it to
        an arg, variable, function, or type in the current scope. Then, switch to the context of
        said item return and repeat until the call chain is exhausted.

        If the traversal fails to find a label in a context,
        the function gives up and returns None
        """

        def strip_type(s):
            """
            strip the encasing 'type()' or 'class()' from a string if it exists,
            and return the inner string (lowercased)
            """
            r = re.match(r"^(type|class)\((.*?)(?:\(.*\))?\)$", s, re.IGNORECASE)
            return r.group(2).lower() if r else s.lower()

        def get_label_item(context, label):
            """
            Return the item at label in the context, or None if it doesn't exist
            """
            # collect all labels that could potentially be in a call_chain
            labels = {}
            # procs
            labels.update(getattr(context, "all_procs", {}))
            # boundprocs
            labels.update(
                {bp.name.lower(): bp for bp in getattr(context, "boundprocs", [])}
            )
            # types
            labels.update(getattr(context, "all_types", {}))
            # extended type
            extend_type = context
            while extend_type := getattr(extend_type, "extends", None):
<<<<<<< HEAD
                name = getattr(extend_type, "name", "").lower()
                labels[name] = extend_type
=======
                if isinstance(extend_type, str):
                    break
                labels[extend_type.name.lower()] = extend_type
>>>>>>> cd71a3f9
            # vars
            labels.update(getattr(context, "all_vars", {}))
            # local vars
            labels.update({a.name.lower(): a for a in getattr(context, "args", [])})
            if retvar := getattr(context, "retvar", None):
                labels[retvar.name.lower()] = retvar
            labels.update(
                {v.name.lower(): v for v in getattr(context, "variables", [])}
            )

            return labels.get(label, None)

        context: Optional[FortranBase] = self
        for call in call_chain[:-1]:
            item = get_label_item(context, call)

            # Find the context returned by the item
            if item is None:
                context = None
            elif hasattr(item, "retvar"):
                type_str = strip_type(item.retvar.full_type)
                context = item.all_types.get(type_str, None)
            elif isinstance(item, FortranType):
                context = item
            elif isinstance(item, FortranVariable):
                type_str = strip_type(item.full_type)
                if not (parent_all_types := getattr(item.parent, "all_types", {})):
                    return None
                context = parent_all_types.get(type_str, None)
            else:
                context = None

            if context is None:
                # failed to find context
                return None

        # return the item for the last label in the chain
        return get_label_item(context, call_chain[-1])


class FortranSourceFile(FortranContainer):
    """
    An object representing individual files containing Fortran code. A project
    will consist of a list of these objects. In turn, SourceFile objects will
    contains lists of all of that file's contents
    """

    def __init__(
        self,
        filepath: str,
        settings: ProjectSettings,
        preprocessor=None,
        fixed: bool = False,
        **kwargs,
    ):
        # Hack to prevent FortranBase.__str__ to generate an anchor link to the source file in HTML output.
        self.visible = kwargs.get("incl_src", True)
        self.path = filepath.strip()
        self.name = os.path.basename(self.path)
        self.settings = settings
        self.fixed = fixed
        self.parent: Optional[FortranContainer] = None
        self.modules: List[FortranModule] = []
        self.submodules: List[FortranSubmodule] = []
        self.functions: List[FortranFunction] = []
        self.subroutines: List[FortranSubroutine] = []
        self.programs: List[FortranProgram] = []
        self.blockdata: List[FortranBlockData] = []
        self.doc_list = []
        self.hierarchy = []
        self.obj = "sourcefile"
        self.display = settings.display
        self.encoding = kwargs.get("encoding", True)
        self.permission = "public"

        # List of entities that need to have their docstrings converted to markdown
        self._to_be_markdowned: List[FortranBase] = []

        source = FortranReader(
            self.path,
            settings.docmark,
            settings.predocmark,
            settings.docmark_alt,
            settings.predocmark_alt,
            fixed,
            settings.fixed_length_limit,
            preprocessor,
            settings.macro,
            settings.include,
            settings.encoding,
        )

        super().__init__(source, "")
        self.read_metadata()
        self.raw_src = pathlib.Path(self.path).read_text(encoding=settings.encoding)
        lexer = FortranFixedLexer() if self.fixed else FortranLexer()
        self.src = highlight(
            self.raw_src,
            lexer,
            HtmlFormatter(lineanchors="ln", cssclass="hl codehilite"),
        )

    @property
    def markdownable_items(self):
        items = [self]

        for item in self._to_be_markdowned:
            # TODO: skip anything that isn't going to be displayed?
            if isinstance(item, FortranBase) and not hasattr(item, "external_url"):
                items.append(item)

        return items


class FortranModule(FortranCodeUnit):
    """
    An object representing individual modules within your source code. These
    objects contains lists of all of the module's contents, as well as its
    dependencies.
    """

    ONLY_RE = re.compile(r"^\s*,\s*only\s*:\s*(?=[^,])", re.IGNORECASE)
    RENAME_RE = re.compile(r"(\w+)\s*=>\s*(\w+)", re.IGNORECASE)

    def _initialize(self, line: re.Match) -> None:
        self.name = line["name"]
        self._common_initialize()
        del self.calls
        self.descendants: List[FortranSubmodule] = []
        self.modprocedures: List[FortranModuleProcedureImplementation] = []
        self.private_list: List[str] = []
        self.protected_list: List[str] = []
        self.visible = True
        self.deplist: List[FortranModule] = []

    def _cleanup(self):
        """Create list of all local procedures. Ones coming from other modules
        will be added later, during correlation."""
        super()._cleanup()

        for var in self.variables:
            # Count procedure pointers and dummy procedures
            if var.vartype == "procedure":
                self.all_procs[var.name.lower()] = var

        def should_be_public(item: FortranBase) -> bool:
            return item.permission in ["public", "protected"]

        def filter_public(collection: list) -> dict:
            return {
                obj.name.lower(): obj for obj in collection if should_be_public(obj)
            }

        self.pub_procs = filter_public(self.all_procs.values())
        self.pub_vars = filter_public(self.variables)
        self.pub_types = filter_public(self.types)
        self.pub_absints = filter_public(self.absinterfaces)

    def get_used_entities(self, use_specs):
        """
        Returns the entities which are imported by a use statement. These
        are contained in dicts.
        """
        if len(use_specs.strip()) == 0:
            return (self.pub_procs, self.pub_absints, self.pub_types, self.pub_vars)

        only = bool(self.ONLY_RE.match(use_specs))
        use_specs = self.ONLY_RE.sub("", use_specs)
        # The used names after possible renaming
        used_names = {}
        for item in map(str.strip, use_specs.split(",")):
            if match := self.RENAME_RE.search(item):
                used_names[match.group(2).lower()] = match.group(1).lower()
            else:
                used_names[item.lower()] = item.lower()

        def used_objects(object_type: str, only: bool) -> dict:
            """Get the objects that are actually used"""
            result = {}
            object_collection = getattr(self, object_type)
            for name, obj in object_collection.items():
                name = name.lower()
                if only:
                    if name in used_names:
                        result[used_names[name]] = obj
                else:
                    result[name] = obj
            return result

        ret_procs = used_objects("pub_procs", only)
        ret_absints = used_objects("pub_absints", only)
        ret_types = used_objects("pub_types", only)
        ret_vars = used_objects("pub_vars", only)
        return (ret_procs, ret_absints, ret_types, ret_vars)


class FortranSubmodule(FortranModule):
    def _initialize(self, line: re.Match) -> None:
        super()._initialize(line)
        self.parent_submodule: Union[str, None, FortranSubmodule] = line[
            "parent_submod"
        ]
        self.ancestor_module: Union[str, FortranModule] = line["ancestor_module"]
        del self.public_list
        del self.private_list
        del self.protected_list

    def get_dir(self):
        return "module"


def _list_of_procedure_attributes(
    attribute_string: Optional[str],
) -> Tuple[List[str], str]:
    """Convert a string of attributes into a list of attributes"""
    if not attribute_string:
        return [], ""

    attribute_list = []
    attribute_string = attribute_string.lower()

    for attribute in [
        "impure",
        "pure",
        "elemental",
        "non_recursive",
        "recursive",
        "module",
    ]:
        if attribute in attribute_string:
            attribute_list.append(attribute)
            attribute_string = re.sub(
                attribute, "", attribute_string, flags=re.IGNORECASE
            )

    return attribute_list, attribute_string.replace(" ", "")


def implicit_type(name: str) -> str:
    """Map names to implicit types"""

    if name[0].lower() in "ijklmn":
        return "integer"
    return "real"


class FortranProcedure(FortranCodeUnit):
    """Base class for subroutines and functions for common functionality"""

    proctype = "Unknown"

    def _procedure_initialize(
        self,
        name: str,
        arguments: Optional[str],
        attributes: Optional[str],
        bindC: Optional[str],
        **kwargs,
    ) -> str:
        self.name = name
        self.attribs, attribstr = _list_of_procedure_attributes(attributes)
        self.mp = False
        self.module = "module" in self.attribs

        self.args = []
        if arguments:
            # Empty argument lists will contain the empty string, so we need to remove it
            self.args = [
                arg for arg in self.SPLIT_RE.split(arguments[1:-1].strip()) if arg
            ]

        self._parse_bind_C(bindC)
        self._common_initialize()

        return attribstr

    def _parse_bind_C(self, bind_C_text: Optional[str]):
        """Parses a `bind(...)` attribute"""

        if bind_C_text is None:
            self.bindC = None
            return

        # Shouldn't have parentheses in, but just to be safe, let's
        # remove any
        if "(" in bind_C_text or ")" in bind_C_text:
            bind_C_text = ford.utils.get_parens(bind_C_text, -1)

        self.bindC = bind_C_text

        if self.parent is None:
            return

        # Now we have to replace any quoted text that has previously
        # been removed
        search_from = 0
        while quote := QUOTES_RE.search(self.bindC[search_from:]):
            num = int(quote.group()[1:-1])
            self.bindC = self.bindC[0:search_from] + QUOTES_RE.sub(
                self.parent.strings[num], self.bindC[search_from:], count=1
            )
            if not (next_match := QUOTES_RE.search(self.bindC[search_from:])):
                raise ValueError(
                    f"Unexpected missing quotes in '{self.bindC[search_from:]}'"
                )
            search_from += next_match.end(0)

    @property
    def is_interface_procedure(self) -> bool:
        """Is this procedure just an interface?"""
        return isinstance(self.parent, FortranInterface) and not self.parent.generic

    @property
    def permission(self):
        """Permission (public/private) of this procedure"""
        if self.is_interface_procedure:
            return self.parent.permission

        return self._permission

    @permission.setter
    def permission(self, value):
        self._permission = value

    @property
    def ident(self) -> str:
        """Return a unique identifier for this object"""
        if self.is_interface_procedure:
            return namelist.get_name(self.parent)
        return super().ident

    def get_dir(self) -> Optional[str]:
        if self.is_interface_procedure:
            return "interface"

        return super().get_dir()

    def _cleanup(self):
        """Convert all child entities to object instances"""
        super()._cleanup()

        for i, arg in enumerate(self.args):
            # Is there a variable declaration for this argument?
            for var in self.variables:
                if arg.lower() == var.name.lower():
                    arg = var
                    self.variables.remove(var)
                    break

            # Otherwise, is it a procedure with an interface?
            if isinstance(arg, str):
                for intr in self.interfaces:
                    if intr.abstract or intr.generic:
                        continue
                    proc = intr.procedure
                    if proc.name.lower() == arg.lower():
                        arg = proc
                        arg.parent = self
                        self.interfaces.remove(intr)
                        break

            # If we've still not found it, it's an implicitly-type variable.
            # FIXME: we pay no attention to `implicit none` or other
            # `implicit` statements
            if isinstance(arg, str):
                arg = FortranVariable(arg, implicit_type(arg), self, doc="")

            self.args[i] = arg


class FortranSubroutine(FortranProcedure):
    """
    An object representing a Fortran subroutine and holding all of said
    subroutine's contents.
    """

    proctype = "Subroutine"

    def _initialize(self, line: re.Match) -> None:
        self._procedure_initialize(**line.groupdict())


class FortranFunction(FortranProcedure):
    """
    An object representing a Fortran function and holding all of said function's
    contents.
    """

    proctype = "Function"

    def _initialize(self, line: re.Match) -> None:
        attribstr = self._procedure_initialize(**line.groupdict())
        self.retvar = line["result"] or self.name

        with suppress(ValueError):
            parsed_type = parse_type(
                attribstr, self.strings, self.settings.extra_vartypes
            )
            self.retvar = FortranVariable(
                name=self.retvar,
                vartype=parsed_type.vartype,
                parent=self,
                kind=parsed_type.kind,
                strlen=parsed_type.strlen,
                proto=parsed_type.proto,
            )

    def _cleanup(self):
        if not isinstance(self.retvar, FortranVariable):
            for var in self.variables:
                if var.name.lower() == self.retvar.lower():
                    self.retvar = var
                    self.variables.remove(var)
                    break
            else:
                self.retvar = FortranVariable(
                    self.retvar, implicit_type(self.retvar), self
                )

        super()._cleanup()


class FortranModuleProcedureImplementation(FortranCodeUnit):
    """An object representing a the implementation of a Module
    Function or Module Subroutine in a submodule. The interface is
    represented separately by a `FortranModuleProcedureInterface`

    """

    module = True
    proctype = "Module Procedure"

    def _initialize(self, line: re.Match) -> None:
        self.name = line["names"]

        self._common_initialize()
        self.mp = True
        self.attribs: List[str] = []
        self.args: List[str] = []
        self.retvar = None


class FortranProgram(FortranCodeUnit):
    """
    An object representing the main Fortran program.
    """

    def _initialize(self, line: re.Match) -> None:
        self.name = line.group(1)
        if self.name is None:
            self.name = ""
        self._common_initialize()


class FortranNamelist(FortranBase):
    """
    An object representing a Fortran namelist and holding all of said
    namelist's contents
    """

    def _initialize(self, line: re.Match) -> None:
        self.variables = [
            variable.strip().lower() for variable in line["vars"].split(",")
        ]
        self.name = line["name"]
        self.visible = True

    def correlate(self, project):
        all_vars: Dict[str, FortranVariable] = {}

        all_vars.update(self.parent.all_vars)
        if isinstance(self.parent, FortranProcedure):
            all_vars.update({arg.name: arg for arg in self.parent.args})

        self.variables = [
            all_vars.get(variable, variable) for variable in self.variables
        ]


class FortranType(FortranContainer):
    """
    An object representing a Fortran derived type and holding all of said type's
    components and type-bound procedures. It also contains information on the
    type's inheritance.
    """

    def _initialize(self, line: re.Match) -> None:
        self.name = line.group(2)
        self.extends = None
        self.attributes = []
        if line.group(1):
            attribstr = line.group(1)[1:].strip()
            attriblist = self.SPLIT_RE.split(attribstr.strip())
            for attrib in attriblist:
                attrib_lower = attrib.strip().lower()
                if extends := EXTENDS_RE.search(attrib):
                    self.extends = extends["base"]
                elif attrib_lower in ["public", "private"]:
                    self.permission = attrib_lower
                elif attrib_lower == "external":
                    self.attributes.append("external")
                else:
                    self.attributes.append(attrib.strip())
        if line.group(3):
            paramstr = line.group(3).strip()
            self.parameters = self.SPLIT_RE.split(paramstr)
        else:
            self.parameters = []
        self.sequence = False
        self.variables: List[FortranVariable] = []
        self.boundprocs: List[FortranBoundProcedure] = []
        self.finalprocs: List[FortranFinalProc] = []
        self.constructor: Optional[FortranSubroutine] = None

    def _cleanup(self):
        # Match parameters with variables
        for i in range(len(self.parameters)):
            for var in self.variables:
                if self.parameters[i].lower() == var.name.lower():
                    self.parameters[i] = var
                    self.variables.remove(var)
                    break

    def correlate(self, project):
        self.all_absinterfaces = self.parent.all_absinterfaces
        self.all_types = self.parent.all_types
        self.all_procs = self.parent.all_procs
        self.num_lines_all = self.num_lines

        # Match variables as needed (recurse)
        for v in self.variables:
            v.correlate(project)

        if self.extends and isinstance(self.extends, str):
            warn(
                f"Could not find base type ('{self.extends}') of derived type '{self.name}' "
                f"(in '{self.filename}').\n"
                f"         If '{self.extends}' is defined in an external module, you may be "
                "able to tell Ford about its documentation\n"
                "         with the `extra_mods` setting"
            )

        # Get inherited public components
        inherited = [
            var
            for var in getattr(self.extends, "variables", [])
            if var.permission == "public"
        ]
        self.local_variables = self.variables
        for invar in inherited:
            if not hasattr(invar, "doc"):
                invar.doc = f"Inherited from [[{self.extends}]]"
                invar.meta = EntitySettings()
        self.variables = inherited + self.variables

        # Match boundprocs with procedures
        # FIXME: This is not at all modular because must process non-generic
        # bound procs first--could there be a better way to do it
        for proc in self.boundprocs:
            if not proc.generic:
                proc.correlate(project)
        # Identify inherited type-bound procedures which are not overridden
        inherited = []
        inherited_generic = []
        if self.extends and not isinstance(self.extends, str):
            for bp in self.extends.boundprocs:
                if bp.permission == "private":
                    continue
                if all([bp.name.lower() != b.name.lower() for b in self.boundprocs]):
                    if bp.generic:
                        gen = copy.copy(bp)
                        gen.parent = self
                        inherited.append(gen)
                    else:
                        inherited.append(bp)
                elif bp.generic:
                    gen = copy.copy(bp)
                    gen.parent = self
                    inherited_generic.append(gen)
        self.boundprocs = inherited + self.boundprocs
        # Match up generic type-bound procedures to their particular bindings
        for proc in self.boundprocs:
            for bp in inherited_generic:
                if bp.name.lower() == proc.name.lower() and isinstance(
                    bp, FortranBoundProcedure
                ):
                    proc.bindings = bp.bindings + proc.bindings
                    break
            if proc.generic:
                proc.correlate(project)
        # Match finalprocs
        for fp in self.finalprocs:
            fp.correlate(project)
        # Find a constructor, if one exists
        if self.name.lower() in self.all_procs:
            self.constructor = self.all_procs[self.name.lower()]
            self.constructor.permission = self.permission
            self.num_lines += getattr(
                self.constructor, "num_lines_all", self.constructor.num_lines
            )

        self.sort_components()

        # Get total num_lines, including implementations
        for proc in self.finalprocs:
            self.num_lines_all += proc.procedure.num_lines

        for proc in self.boundprocs:
            self.num_lines_all += proc.num_lines

    def prune(self):
        """
        Remove anything which shouldn't be displayed.
        """
        self.boundprocs = self.filter_display(self.boundprocs)
        self.variables = self.filter_display(self.variables)
        for obj in self.boundprocs + self.variables:
            obj.visible = True

    def __repr__(self):
        return f"FortranType('{self.name}', variables={self.variables}, boundprocs={self.boundprocs})"


class FortranEnum(FortranContainer):
    """
    An object representing a Fortran enumeration. Contains the individual
    enumerators as variables.
    """

    def _initialize(self, line: re.Match) -> None:
        self.variables: List[FortranVariable] = []
        self.name = ""

    def _cleanup(self):
        prev_val = -1
        for var in self.variables:
            if not var.initial:
                var.initial = prev_val + 1

            initial = (
                remove_kind_suffix(var.initial)
                if isinstance(var.initial, str)
                else var.initial
            )

            try:
                prev_val = int(initial)
            except ValueError:
                raise ValueError(
                    f"Non-integer ('{var.initial}') assigned to enumerator '{var.name}'."
                )


class FortranInterface(FortranContainer):
    """An `interface` block, including generic and abstract interfaces

    Attributes
    ----------
    subroutines: list
        External subroutines
    functions: list
        External functions
    modprocs: list
        Procedures defined in this scope
    variables: list
        Procedure pointers and dummy procedures
    generic: bool
        True if this is a generic interface
    abstract: bool
        True if this is an abstract interface
    """

    proctype = "Interface"

    def _initialize(self, line: re.Match) -> None:
        self.name = line.group(2)
        self.subroutines: List[FortranSubroutine] = []
        self.functions: List[FortranFunction] = []
        self.modprocs: List[FortranModuleProcedureReference] = []
        self.variables: List[FortranVariable] = []
        self.generic = bool(self.name)
        self.abstract = bool(line.group(1))
        if self.generic and self.abstract:
            raise Exception(f"Generic interface '{self.name}' can not be abstract")

        if self.abstract:
            self.source_file._to_be_markdowned.remove(self)

    def correlate(self, project):
        self.all_absinterfaces = self.parent.all_absinterfaces
        self.all_types = self.parent.all_types
        self.all_procs = self.parent.all_procs
        self.num_lines_all = self.num_lines
        if self.generic:
            # Some "modprocs" are actually procedure pointers or dummy
            # args, so we need to move them to a separate lsit
            modprocs_to_pop = []
            for modproc in self.modprocs:
                try:
                    procedure = self.all_procs[modproc.name.lower()]
                except KeyError:
                    raise RuntimeError(
                        f"Could not find interface procedure '{modproc.name}' in '{self.parent.name}'. "
                        f"Known procedures are: {list(self.all_procs.keys())}"
                    )

                if isinstance(procedure, FortranVariable):
                    self.variables.append(procedure)
                    modprocs_to_pop.append(modproc)
                    continue

                modproc.procedure = procedure
                self.num_lines_all += modproc.procedure.num_lines

            for proc in modprocs_to_pop:
                self.modprocs.remove(proc)

            for proc in self.routines:
                proc.correlate(project)
        else:
            self.procedure.correlate(project)

        self.sort_components()

    def _cleanup(self):
        if not self.abstract and self.generic:
            return

        contents = []
        for proc in self.routines:
            proc.visible = False
            contents.append(FortranModuleProcedureInterface(proc, self, self.doc_list))
        self.contents = contents

    def get_dir(self) -> Optional[str]:
        # Unnamed interfaces don't have separate pages
        if self.name:
            return super().get_dir()
        return None


class FortranModuleProcedureInterface(FortranInterface):
    """The interface part of a `FortranModuleProcedureImplementation`

    This should be created directly by a `FortranInterface`

    Not to be confused with a `FortranModuleProcedureReference` which is merely
    a reference to a module procedure defined elsewhere, whereas a
    `FortranModuleProcedureInterface` is a complete interface to a
    module procedure

    """

    proctype = "Interface"
    abstract = False
    generic = False
    obj = "interface"

    def __init__(
        self, procedure: FortranProcedure, parent: FortranInterface, doc_list: List[str]
    ):
        self.parent = parent.parent
        self.parobj = self.parent.obj if self.parent else None
        self.settings = parent.settings
        self.visible = parent.visible
        self.num_lines = parent.num_lines
        self.doc_list = doc_list
        self.variables = copy.copy(parent.variables)

        self.procedure = procedure
        self.name = procedure.name
        self.permission = procedure.permission
        self.procedure.parent = self

        self.hierarchy = self._make_hierarchy()
        self.read_metadata()
        self.source_file._to_be_markdowned.append(self)


class FortranFinalProc(FortranBase):
    """
    An object representing a finalization procedure for a derived type
    within Fortran.
    """

    def __init__(self, name, parent, source=None):
        self.name = name
        self.parent = parent
        self.procedure = None
        self.obj = "finalproc"
        self.parobj = self.parent.obj
        self.display = self.parent.display
        self.settings = self.parent.settings
        self.doc_list = read_docstring(source, self.settings.docmark) if source else []
        self.hierarchy = self._make_hierarchy()
        self.read_metadata()
        self.source_file._to_be_markdowned.append(self)

    def correlate(self, project):
        self.all_procs = self.parent.all_procs
        if self.name.lower() in self.all_procs:
            self.procedure = self.all_procs[self.name.lower()]


class FortranVariable(FortranBase):
    """
    An object representing a variable within Fortran.
    """

    def __init__(
        self,
        name,
        vartype,
        parent,
        attribs=[],
        intent="",
        optional=False,
        permission="public",
        parameter=False,
        kind=None,
        strlen=None,
        proto=None,
        doc=None,
        points=False,
        initial=None,
    ):
        self.name = name
        self.vartype = vartype.lower()
        self.parent = parent
        if self.parent:
            self.parobj = self.parent.obj
            self.settings = self.parent.settings
        else:
            self.parobj = None
            self.settings = None
        self.obj = type(self).__name__[7:].lower()
        self.attribs = copy.copy(attribs)
        self.intent = intent
        self.optional = optional
        self.kind = kind
        self.strlen = strlen
        self.proto = copy.copy(proto)
        self.doc_list = copy.copy(doc) if doc is not None else []
        self.permission = permission
        self.points = points
        self.parameter = parameter
        self.initial = initial
        self.dimension = ""
        self.visible = False

        indexlist = []
        indexparen = self.name.find("(")
        if indexparen > 0:
            indexlist.append(indexparen)
        indexbrack = self.name.find("[")
        if indexbrack > 0:
            indexlist.append(indexbrack)
        indexstar = self.name.find("*")
        if indexstar > 0:
            indexlist.append(indexstar)

        if len(indexlist) > 0:
            self.dimension = self.name[min(indexlist) :]
            self.name = self.name[0 : min(indexlist)]

        self.hierarchy = self._make_hierarchy()
        self.read_metadata()
        self.source_file._to_be_markdowned.append(self)

    def correlate(self, project):
        if not self.proto:
            return

        proto_name = self.proto[0].lower()
        if proto_name == "*":
            return

        if self.vartype in ("type", "class"):
            self.proto[0] = self.parent.all_types.get(proto_name, self.proto[0])
        elif self.vartype == "procedure":
            abstract_prototype = self.parent.all_absinterfaces.get(
                proto_name, self.proto[0]
            )
            self.proto[0] = self.parent.all_procs.get(proto_name, abstract_prototype)

    @property
    def full_type(self):
        """Return the full type, including class, kind, len, and so on"""
        parameter_parts = []
        result = self.vartype

        # Wrap only kind, strlen, proto in brackets
        if self.kind:
            parameter_parts.append(f"kind={self.kind}")
        if self.strlen:
            parameter_parts.append(f"len={self.strlen}")

        # If we've got a "proto", then we probably don't have kind and strlen?
        if parameter_parts:
            result += f"({', '.join(parameter_parts)})"
        elif self.proto:
            proto = str(self.proto[0])
            if self.proto[1]:
                proto += f"({self.proto[1]})"
            result += f"({proto})"

        return result

    @property
    def full_declaration(self):
        """Return the full type declaration, including attributes, dimensions,
        kind, and so on"""

        # Add all the other attributes to a single list
        attribute_parts = copy.copy(self.attribs)
        if self.dimension:
            attribute_parts.append(self.dimension)
        if self.parameter:
            attribute_parts.append("parameter")

        # Note: not str.join because we want the leading comman too
        attributes = [f", {part}" for part in attribute_parts]
        return f"{self.full_type}{''.join(attributes)}"

    def __repr__(self):
        return f"FortranVariable('{self.name}', type='{self.full_type}', permission='{self.permission}')"


class FortranBoundProcedure(FortranBase):
    """
    An object representing a type-bound procedure, possibly overloaded.
    """

    def _initialize(self, line: re.Match) -> None:
        self.attribs: List[str] = []
        self.deferred = False
        """Is a deferred procedure"""
        self.protomatch = False
        """Prototype has been matched to procedure"""

        for attribute in ford.utils.paren_split(",", line["attributes"] or ""):
            attribute = attribute.strip().lower()
            if not attribute:
                continue

            if attribute in ["public", "private"]:
                self.permission = attribute
            elif attribute == "deferred":
                self.deferred = True
            else:
                self.attribs.append(attribute)

        split = self.POINTS_TO_RE.split(line["names"])
        self.name = split[0].strip()
        self.generic = line["generic"].lower() == "generic"
        self.proto = line["prototype"]
        if self.proto:
            self.proto = self.proto[1:-1].strip()

        binds = self.SPLIT_RE.split(split[1]) if len(split) > 1 else (self.name,)
        self.bindings: List[Union[str, FortranProcedure, FortranBoundProcedure]] = [
            bind.strip() for bind in binds
        ]

    @property
    def binding_type(self) -> str:
        """String representation of binding type"""
        if self.generic:
            return "generic"

        if not self.proto:
            return "procedure"

        if self.protomatch and not self.proto.visible:
            return f"procedure({self.proto.name})"

        return f"procedure({self.proto})"

    @property
    def full_declaration(self) -> str:
        """String representation of the full declaration line"""

        attribute_parts = copy.copy(self.attribs)
        attribute_parts.insert(0, self.permission)
        if self.deferred:
            attribute_parts.insert(1, "deferred")
        attributes = ", ".join(attribute_parts)
        return f"{self.binding_type}, {attributes}"

    @property
    def num_lines(self) -> int:
        result = 0
        for binding in self.bindings:
            if isinstance(binding, FortranProcedure):
                result += binding.num_lines
        return result

    def correlate(self, project):
        self.all_procs = self.parent.all_procs

        if self.proto:
            proto_lower = self.proto.lower()
            if proto_lower in self.all_procs:
                self.proto = self.all_procs[proto_lower]
                self.protomatch = True
            elif proto_lower in self.parent.all_absinterfaces:
                self.proto = self.parent.all_absinterfaces[proto_lower]
                self.protomatch = True

        if self.generic:
            parent_boundprocs = {
                proc.name.lower(): proc for proc in self.parent.boundprocs if proc
            }

            for i, binding in enumerate(self.bindings):
                binding_name = getattr(binding, "name", binding).lower()
                with suppress(KeyError):
                    self.bindings[i] = parent_boundprocs[binding_name]

        elif not self.deferred:
            for i in range(len(self.bindings)):
                with suppress(KeyError):
                    self.bindings[i] = self.all_procs[self.bindings[i].lower()]
                    self.bindings[i].binding = self

        self.sort_components()

    def __repr__(self):
        return f"FortranBoundProcedure('{self.name}', permission='{self.permission}')"


class FortranModuleProcedureReference(FortranBase):
    """Reference to a module procedure whose interface and
    implementation are both defined elsewhere

    For example, this class represents the reference to ``fft_1d`` in
    a generic interface::

        interface fft
            module procedure fft_1d
            module procedure fft_2d
        end interface fft

    while ``fft_1d`` itself may be represented by either a
    `FortranSubroutine` or `FortranFunction`, or by the combination of
    `FortranModuleProcedureInterface` and `FortranModuleProcedureImplementation`

    """

    obj = "moduleprocedure"

    def __init__(self, name, parent=None, inherited_permission=None):
        if inherited_permission is not None:
            self.permission = inherited_permission.lower()
        else:
            self.permission = None
        self.parent = parent
        if self.parent:
            self.parobj = self.parent.obj
            self.settings = self.parent.settings
        else:
            self.parobj = None
            self.settings = None
        self.name = name
        self.procedure = None
        self.doc_list = []
        self.hierarchy = self._make_hierarchy()
        self.read_metadata()
        self.source_file._to_be_markdowned.append(self)


class FortranBlockData(FortranContainer):
    """
    An object representing a block-data unit. Now obsolete due to modules,
    block data units allowed variables held in common blocks to be initialized
    outside of an executing program unit.
    """

    def _initialize(self, line):
        self.name = line.group(1)
        if not self.name:
            self.name = "<em>unnamed</em>"
        self.uses = []
        self.variables = []
        self.types = []
        self.common = []
        self.visible = True
        self.attr_dict = defaultdict(list)
        self.param_dict = {}

    def correlate(self, project):
        # Add procedures, interfaces and types from parent to our lists
        self.all_types = {}
        for dt in self.types:
            self.all_types[dt.name.lower()] = dt
        self.all_vars = {}
        for var in self.variables:
            self.all_vars[var.name.lower()] = var
        self.all_absinterfaces = {}
        self.all_procs = {}

        # Add procedures and types from USED modules to our lists
        for mod, extra in self.uses:
            if isinstance(mod, str):
                continue
            procs, absints, types, variables = mod.get_used_entities(extra)
            self.all_procs.update(procs)
            self.all_absinterfaces.update(absints)
            self.all_types.update(types)
            self.all_vars.update(variables)
        self.uses = [m[0] for m in self.uses]

        typelist = {}
        for dtype in self.types:
            if dtype.extends and dtype.extends.lower() in self.all_types:
                dtype.extends = self.all_types[dtype.extends.lower()]
                typelist[dtype] = set([dtype.extends])
            else:
                typelist[dtype] = set([])
        typeorder = toposort.toposort_flatten(typelist)

        for dtype in typeorder:
            dtype.visible = True
            if dtype in self.types:
                dtype.correlate(project)
        for var in self.variables:
            var.correlate(project)
        for com in self.common:
            com.correlate(project)

        self.sort_components()

    def prune(self):
        self.types = self.filter_display(self.types)
        self.variables = self.filter_display(self.variables)
        for dtype in self.types:
            dtype.visible = True
            dtype.prune()

    def _cleanup(self):
        self.process_attribs()

    def process_attribs(self):
        for item in self.types:
            for attr in self.attr_dict[item.name.lower()]:
                if attr in ("public", "private", "protected"):
                    item.permission = attr
                elif attr[0:4] == "bind":
                    if hasattr(item, "bindC"):
                        item.bindC = attr[5:-1]
                    elif getattr(item, "procedure", None):
                        item.procedure.bindC = attr[5:-1]
                    else:
                        item.attribs.append(attr[5:-1])
        for var in self.variables:
            for attr in self.attr_dict[var.name.lower()]:
                if attr in ("public", "private", "protected"):
                    var.permission = attr
                elif attr[0:6] == "intent":
                    var.intent = attr[7:-1]
                elif DIM_RE.match(attr) and (
                    "pointer" in attr or "allocatable" in attr
                ):
                    i = attr.index("(")
                    var.attribs.append(attr[0:i])
                    var.dimension = attr[i:]
                elif attr == "parameter":
                    var.attribs.append(attr)
                    var.initial = self.param_dict[var.name.lower()]
                else:
                    var.attribs.append(attr)
        del self.attr_dict


class FortranCommon(FortranBase):
    """
    An object representing a common block. This is a legacy feature.
    """

    def _initialize(self, line: re.Match) -> None:
        self.name = line.group(1)
        if not self.name:
            self.name = ""
        self.other_uses: List[FortranCommon] = []
        self.variables = [v.strip() for v in ford.utils.paren_split(",", line.group(2))]
        self.visible = True

    def correlate(self, project):
        for i in range(len(self.variables)):
            if self.variables[i] in self.parent.all_vars:
                self.variables[i] = self.parent.all_vars[self.variables[i]]
                with suppress(ValueError):
                    self.parent.variables.remove(self.variables[i])
            else:
                self.variables[i] = FortranVariable(
                    self.variables[i], implicit_type(self.variables[i]), self, doc=""
                )

        if self.name in project.common:
            self.other_uses = project.common[self.name]
            self.other_uses.append(self)
        else:
            lst = [self]
            project.common[self.name] = lst
            self.other_uses = lst

        self.sort_components()


class FortranSpoof:
    """
    A dummy-type which is used to represent arguments, interfaces, type-bound
    procedures, etc. which lack a corresponding variable or implementation.
    """

    IS_SPOOF = True

    def __init__(self, name, parent=None, obj="ITEM"):
        self.name = name
        self.parent = parent
        self.obj = obj
        if self.parent.settings.warn:
            warn(
                f"{self.obj} '{self.name}' in {self.parent.obj} '{self.parent.name}' could not be matched to "
                f"corresponding item in code (file {self.filename})"
            )

    def __getitem__(self, key):
        return []

    def __len__(self):
        return 0

    def __contains__(self, item):
        return False

    def __getattr__(self, name):
        return []

    def __str__(self):
        return self.name


class GenericSource(FortranBase):
    """
    Represent a non-Fortran source file. The contents of the file will
    not be analyzed, but documentation can be extracted.
    """

    def __init__(self, filename: PathLike, settings: ProjectSettings):
        self.obj = "sourcefile"
        self.parobj = None
        self.parent = None
        self.hierarchy = []
        self.settings = settings
        self.num_lines = 0
        filename = pathlib.Path(filename)
        extra_filetypes = settings.extra_filetypes[str(filename.suffix)[1:]]

        self.path = filename
        self.name = self.path.name
        self.raw_src = self.path.read_text(encoding=settings.encoding)
        # TODO: Get line numbers to display properly
        if extra_filetypes.lexer is None:
            lexer = guess_lexer_for_filename(self.name, self.raw_src)
        else:
            import pygments.lexers

            lexer = getattr(pygments.lexers, extra_filetypes.lexer)
        self.src = highlight(
            self.raw_src,
            lexer,
            HtmlFormatter(lineanchors="ln", cssclass="hl codehilite"),
        )

        self.comment = extra_filetypes.comment
        comchar = re.escape(extra_filetypes.comment)
        self.com_re = re.compile(
            r"^((?!{0}|[\"']).|(\'[^']*')|(\"[^\"]*\"))*({0}.*)$".format(comchar)
        )

        docmark = settings.docmark
        predocmark = settings.predocmark
        docmark_alt = settings.docmark_alt
        predocmark_alt = settings.predocmark_alt

        docmark_re_bit = (
            f"(?:{re.escape(settings.docmark)}|{re.escape(settings.predocmark)})"
            if settings.predocmark
            else re.escape(settings.docmark)
        )

        self.doc_re = re.compile(
            r"^((?!{0}|[\"']).|('[^']*')|(\"[^\"]*\"))*({0}{1}.*)$".format(
                comchar, docmark_re_bit
            )
        )

        if _docmark_alt := self._docmark_alt(settings):
            self.doc_alt_re: Optional[re.Pattern] = re.compile(
                r"^((?!{0}|[\"']).|('[^']*')|(\"[^\"]*\"))*({0}{1}.*)$".format(
                    comchar, _docmark_alt
                )
            )
        else:
            self.doc_alt_re = None

        self.doc_comment = extra_filetypes.comment + docmark
        self.doc_comment_alt = extra_filetypes.comment + docmark_alt
        self.predoc_comment = extra_filetypes.comment + predocmark
        self.predoc_comment_alt = extra_filetypes.comment + predocmark_alt

        self.parse_file(settings.encoding)

        self.read_metadata()

    @property
    def markdownable_items(self):
        return [self]

    @staticmethod
    def _docmark_alt(settings: ProjectSettings) -> str:
        if settings.docmark_alt and settings.predocmark_alt:
            return f"(?:{re.escape(settings.docmark_alt)}|{re.escape(settings.predocmark_alt)})"
        elif settings.docmark_alt:
            return re.escape(settings.docmark_alt)
        elif settings.predocmark_alt:
            return re.escape(settings.predocmark_alt)
        else:
            return ""

    def parse_file(self, encoding: str = "utf-8"):
        self.doc_list = []
        prevdoc = False
        docalt = False
        with open(self.path, "r", encoding=encoding) as lines:
            for line in lines:
                line = line.strip()
                if self.doc_alt_re and (match := self.doc_alt_re.match(line)):
                    prevdoc = True
                    docalt = True
                    self.doc_list.append(
                        remove_prefixes(
                            match.group(4),
                            self.doc_comment_alt,
                            self.predoc_comment_alt,
                        )
                    )
                    continue

                if match := self.doc_re.match(line):
                    prevdoc = True
                    if docalt:
                        docalt = False

                    self.doc_list.append(
                        remove_prefixes(
                            match.group(4), self.doc_comment, self.predoc_comment
                        )
                    )
                    continue

                if match := self.com_re.match(line):
                    if docalt:
                        if match.start(4) == 0:
                            self.doc_list.append(
                                remove_prefixes(match.group(4), self.comment)
                            )
                        else:
                            docalt = False
                    elif prevdoc:
                        prevdoc = False
                        self.doc_list.append("")
                    continue

                # if not including any comment...
                if prevdoc:
                    self.doc_list.append("")
                    prevdoc = False
                docalt = False

    def lines_description(self, total, total_all=0):
        return ""


def remove_prefixes(string: str, prefix1: str, prefix2: Optional[str] = None) -> str:
    if sys.version_info >= (3, 9):
        string = string.removeprefix(prefix1)
        if prefix2:
            string = string.removeprefix(prefix2)
        return string.strip()

    if string.startswith(prefix1):
        string = string[len(prefix1) :]
    if prefix2 and string.startswith(prefix2):
        string = string[len(prefix2) :]
    return string.strip()


_can_have_contains = (
    FortranModule,
    FortranProgram,
    FortranProcedure,
    FortranType,
    FortranSubmodule,
    FortranModuleProcedureImplementation,
)


def remove_kind_suffix(literal, is_character: bool = False):
    """Return the literal without the kind suffix of a numerical literal,
    or the kind prefix of a character literal"""

    kind_re = CHAR_KIND_SUFFIX_RE if is_character else KIND_SUFFIX_RE
    kind_suffix = kind_re.match(literal)
    if kind_suffix:
        return kind_suffix.group("initial")
    return literal


def line_to_variables(source, line, inherit_permission, parent):
    """
    Returns a list of variables declared in the provided line of code. The
    line of code should be provided as a string.
    """
    parsed_type = parse_type(line, parent.strings, parent.settings.extra_vartypes)
    attribs = []
    intent = ""
    optional = False
    permission = inherit_permission
    parameter = False

    if attribmatch := ATTRIBSPLIT_RE.match(parsed_type.rest):
        attribstr = attribmatch.group(1).strip()
        declarestr = attribmatch.group(2).strip()
        tmp_attribs = [attr.strip() for attr in ford.utils.paren_split(",", attribstr)]
        for tmp_attrib in tmp_attribs:
            # Lowercase and remove whitespace so checking intent is cleaner
            tmp_attrib_lower = tmp_attrib.lower().replace(" ", "")

            if tmp_attrib_lower in ["public", "private", "protected"]:
                permission = tmp_attrib_lower
            elif tmp_attrib_lower == "optional":
                optional = True
            elif tmp_attrib_lower == "parameter":
                parameter = True
            elif tmp_attrib_lower == "intent(in)":
                intent = "in"
            elif tmp_attrib_lower == "intent(out)":
                intent = "out"
            elif tmp_attrib_lower == "intent(inout)":
                intent = "inout"
            else:
                attribs.append(tmp_attrib)
    else:
        declarestr = ATTRIBSPLIT2_RE.match(parsed_type.rest).group(2)
    declarations = ford.utils.paren_split(",", declarestr)

    doc = read_docstring(source, parent.settings.docmark)

    varlist = []
    for dec in declarations:
        dec = re.sub(" ", "", dec)
        split = ford.utils.paren_split("=", dec)
        if len(split) > 1:
            name = split[0]
            points = split[1][0] == ">"
            if points:
                initial = split[1][1:]
            else:
                initial = split[1]
        else:
            name = dec.strip()
            initial = None
            points = False

        if initial:
            initial = COMMA_RE.sub(", ", initial)
            # TODO: pull out into standalone function?
            search_from = 0
            while quote := QUOTES_RE.search(initial[search_from:]):
                num = int(quote.group()[1:-1])
                string = NBSP_RE.sub("&nbsp;", parent.strings[num])
                string = string.replace("\\", "\\\\")
                initial = initial[0:search_from] + QUOTES_RE.sub(
                    string, initial[search_from:], count=1
                )
                search_from += QUOTES_RE.search(initial[search_from:]).end(0)

        varlist.append(
            FortranVariable(
                name,
                parsed_type.vartype,
                parent,
                copy.copy(attribs),
                intent,
                optional,
                permission,
                parameter,
                parsed_type.kind,
                parsed_type.strlen,
                parsed_type.proto,
                doc,
                points,
                initial,
            )
        )

    return varlist


_EXTRA_TYPES_RE_CACHE: Dict[Tuple[str, ...], re.Pattern] = {}


@dataclass
class ParsedType:
    vartype: str
    rest: str
    kind: Optional[str] = None
    strlen: Optional[str] = None
    proto: Union[None, str, List[str]] = None


def parse_type(
    string: str, capture_strings: List[str], extra_vartypes: Sequence[str]
) -> ParsedType:
    """
    Gets variable type, kind, length, and/or derived-type attributes from a
    variable declaration.
    """
    extra_vartypes = tuple(extra_vartypes)
    try:
        var_type_re = _EXTRA_TYPES_RE_CACHE[extra_vartypes]
    except KeyError:
        var_type_re = re.compile(
            "|".join((VAR_TYPE_STRING, *extra_vartypes)), re.IGNORECASE
        )
        _EXTRA_TYPES_RE_CACHE[extra_vartypes] = var_type_re

    if not (match := var_type_re.match(string)):
        raise ValueError(f"Invalid variable declaration: {string}")

    vartype = match.group().lower()
    if DOUBLE_PREC_RE.match(vartype):
        vartype = "double precision"
    if DOUBLE_CMPLX_RE.match(vartype):
        vartype = "double complex"
    rest = string[match.end() :].strip()
    kindstr = ford.utils.get_parens(rest)
    rest = rest[len(kindstr) :].strip()

    if (
        len(kindstr) < 3
        and vartype not in ["type", "class", "character"]
        and not kindstr.startswith("*")
    ):
        return ParsedType(vartype, rest)

    match = VARKIND_RE.search(kindstr)
    if not match:
        if vartype == "character":
            # This is a bare `character` declaration with no parameters
            return ParsedType(vartype, rest, strlen="1")

        raise ValueError(f"Bad declaration of variable type '{vartype}': {string}")

    if match.group(1):
        star = False
        args = match.group(1).strip()
    else:
        star = True
        args = match.group(2).strip()
        if args.startswith("("):
            args = args[1:-1].strip()

    args = re.sub(r"\s", "", args)
    if vartype in ["type", "class", "procedure"]:
        if not (proto_match := PROTO_RE.match(args)):
            raise ValueError(
                f"Bad type, class, or procedure prototype specification: {args}"
            )
        proto = list(proto_match.groups())
        if not proto[1]:
            proto[1] = ""
        return ParsedType(vartype, rest, proto=proto)

    if vartype == "character":
        if star:
            return ParsedType(vartype, rest, strlen=args)

        args = args.split(",")

        if len(args) > 2:
            raise ValueError(
                f"Bad declaration of `character`, too many parameters: '{string}'"
            )

        # `character` has two parameters: `len` and `kind`.
        # If the parameter names are present, they can be in any order.
        # If they're missing, `len` must be first and `kind` second.
        # If there are no parameters at all, this is handled above.

        length = None
        kind = None
        for arg in args:
            if length is None and (length_match := LEN_RE.match(arg)):
                length = length_match.group(1) or length_match.group(2)
                continue

            if kind is None and (kind_match := KIND_RE.match(arg)):
                kind = kind_match.group(1)
                if match := QUOTES_RE.search(kind):
                    num = int(match.group()[1:-1])
                    kind = QUOTES_RE.sub(capture_strings[num], kind)
                continue

            if length is None:
                length = arg
                continue

            if kind is None:
                kind = arg

        # Handle default values
        if length is None:
            length = "1"

        return ParsedType(vartype, rest, kind=kind, strlen=length)

    kind = KIND_RE.match(args)
    kind = kind.group(1) if kind else args
    return ParsedType(vartype, rest, kind=kind)


def set_base_url(url: str) -> None:
    FortranBase.base_url = url


def get_mod_procs(
    source: FortranReader, names: str, parent: FortranInterface
) -> List[FortranModuleProcedureReference]:
    """Get module procedures from an interface"""
    retlist = [
        FortranModuleProcedureReference(item, parent, parent.permission)
        for item in re.split(r"\s*,\s*", names)
    ]

    retlist[-1].doc_list = read_docstring(source, parent.settings.docmark)
    return retlist


class NameSelector:
    """
    Object which tracks what names have been provided for different
    entities in Fortran code. It will provide an identifier which is
    guaranteed to be unique. This identifier can then me used as a
    filename for the documentation of that entity.
    """

    def __init__(self):
        self._items = {}
        self._counts = {}

    def get_name(self, item):
        """
        Return the name for this item registered with this NameSelector.
        If no name has previously been registered, then generate a new
        one.
        """
        if not isinstance(item, ford.sourceform.FortranBase):
            raise TypeError(f"'{item}' is not of a type derived from FortranBase")

        if item in self._items:
            return self._items[item]
        else:
            if item.get_dir() not in self._counts:
                self._counts[item.get_dir()] = {}
            if item.name in self._counts[item.get_dir()]:
                num = self._counts[item.get_dir()][item.name] + 1
            else:
                num = 1
            self._counts[item.get_dir()][item.name] = num
            name = item.name.lower()
            for symbol, replacement in {
                "<": "lt",
                ">": "gt",
                "/": "SLASH",
                "*": "ASTERISK",
            }.items():
                name = name.replace(symbol, replacement)
            if name == "":
                name = "__unnamed__"
            if num > 1:
                name = name + "~" + str(num)
            self._items[item] = name
            return name


namelist = NameSelector()


class ExternalModule(FortranModule):
    _project_list = "extModules"

    def __init__(self, name: str, url: str = "", parent=None):
        self.name = name
        self.external_url = url
        self.parent = parent
        self.obj = "module"
        self.uses = []
        self.pub_procs = {}
        self.pub_absints = {}
        self.pub_types = {}
        self.pub_vars = {}


class ExternalFunction(FortranFunction):
    _project_list = "extProcedures"

    def __init__(self, name: str, url: str = "", parent=None):
        self.name = name
        self.external_url = url
        self.parent = parent
        self.obj = "proc"


class ExternalSubroutine(FortranSubroutine):
    _project_list = "extProcedures"

    def __init__(self, name: str, url: str = "", parent=None):
        self.name = name
        self.external_url = url
        self.parent = parent
        self.obj = "proc"


class ExternalInterface(FortranInterface):
    _project_list = "extProcedures"

    def __init__(self, name: str, url: str = "", parent=None):
        self.name = name
        self.external_url = url
        self.parent = parent
        self.obj = "proc"


class ExternalBoundProcedure(FortranBoundProcedure):
    _project_list = "extProcedures"

    def __init__(self, name: str, url: str = "", parent=None):
        self.name = name
        self.external_url = url
        self.parent = parent
        self.obj = "proc"
        self.bindings = []


class ExternalType(FortranType):
    _project_list = "extTypes"

    def __init__(self, name: str, url: str = "", parent=None):
        self.name = name
        self.external_url = url
        self.parent = parent
        self.obj = "type"
        self.boundprocs = []


class ExternalVariable(FortranVariable):
    _project_list = "extVariables"

    def __init__(self, name: str, url: str = "", parent=None):
        self.name = name
        self.external_url = url
        self.parent = parent
        self.obj = "variable"
        self.kind = None
        self.strlen = None
        self.proto = None


class ExternalSubmodule(FortranSubmodule):
    def __init__(self, name: str):
        self.name = name
        self.url = ""
        self.uses = []
        self.parent_submodule = None
        self.ancestor_module = ExternalModule("Parent module")


class ExternalProgram(FortranProgram):
    def __init__(self, name: str):
        self.name = name
        self.url = ""
        self.uses = []
        self.calls = []


class ExternalSourceFile(FortranSourceFile):
    def __init__(self, name: str):
        self.name = name
        self.url = ""
        self.modules = []
        self.submodules = []
        self.functions = []
        self.subroutines = []
        self.programs = []
        self.blockdata = []<|MERGE_RESOLUTION|>--- conflicted
+++ resolved
@@ -1450,14 +1450,9 @@
             # extended type
             extend_type = context
             while extend_type := getattr(extend_type, "extends", None):
-<<<<<<< HEAD
-                name = getattr(extend_type, "name", "").lower()
-                labels[name] = extend_type
-=======
                 if isinstance(extend_type, str):
                     break
                 labels[extend_type.name.lower()] = extend_type
->>>>>>> cd71a3f9
             # vars
             labels.update(getattr(context, "all_vars", {}))
             # local vars
