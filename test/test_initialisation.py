import ford
from textwrap import dedent
from pathlib import Path
import sys
import pytest
import toml
import os

from conftest import gfortran_is_not_installed


class FakeFile:
    name = "test file"


def test_quiet_false():
<<<<<<< HEAD
    _, data = ford.get_proj_data("quiet: False")
    assert data["quiet"] is False
    _, data2 = ford.get_proj_data("quiet: True")
    assert data2["quiet"] is True


def test_toml(tmp_path):
    # open file in directory and write toml to file
    d = tmp_path / "sub"
    d.mkdir()
    p = d / "fpm.toml"
    toml_string = """
    quiet = true
    display = ["public", "protected"]
    """
    with open(p, "w") as file:
        toml.dump(toml.loads(toml_string), file)

    _, data = ford.get_proj_data("", d)

=======
    """This checks that bool options like 'quiet' are parsed correctly in input md file"""

    data, _, _ = ford.parse_arguments({"preprocess": False}, "quiet: false")
    assert data["quiet"] is False
    data, _, _ = ford.parse_arguments({"preprocess": False}, "quiet: TRUE")
>>>>>>> c2c45edf
    assert data["quiet"] is True
    assert data["display"][0] == "public"
    assert data["display"][1] == "protected"


def test_quiet_command_line():
    """Check that setting --quiet on the command line overrides project file"""

<<<<<<< HEAD
    data, _, _ = ford.parse_arguments({"quiet": True}, "", {"quiet": "false"})
    assert data["quiet"] is True
    data, _, _ = ford.parse_arguments({"quiet": False}, "", {"quiet": "true"})
=======
    data, _, _ = ford.parse_arguments(
        {"quiet": True, "preprocess": False}, "quiet: false"
    )
    assert data["quiet"] is True
    data, _, _ = ford.parse_arguments(
        {"quiet": False, "preprocess": False}, "quiet: true"
    )
>>>>>>> c2c45edf
    assert data["quiet"] is False


def test_list_input():
    """Check that setting a non-list option is turned into a single string"""

    settings = """\
    include: line1
             line2
    summary: This
             is
             one
             string
    """
<<<<<<< HEAD
    data, _, _ = ford.parse_arguments({}, *ford.get_proj_data(dedent(settings)))
=======
    data, _, _ = ford.parse_arguments({"preprocess": False}, dedent(settings))
>>>>>>> c2c45edf

    assert len(data["include"]) == 2
    assert data["summary"] == "This\nis\none\nstring"


def test_path_normalisation():
    """Check that paths get normalised correctly"""

<<<<<<< HEAD
    data, _, _ = ford.parse_arguments(
        {}, "", {"page_dir": "my_pages", "src_dir": ["src1", "src2"]}, "/prefix/path"
    )
    assert str(data["page_dir"]) == "/prefix/path/my_pages"
=======
    settings = """\
    page_dir: my_pages
    src_dir: src1
             src2
    """
    data, _, _ = ford.parse_arguments(
        {"preprocess": False}, dedent(settings), "/prefix/path"
    )
    assert str(data["page_dir"]) == str(Path("/prefix/path/my_pages").absolute())
>>>>>>> c2c45edf
    assert [str(p) for p in data["src_dir"]] == [
        str(Path("/prefix/path/src1").absolute()),
        str(Path("/prefix/path/src2").absolute()),
    ]


def test_source_not_subdir_output():
    """Check if the src_dir is correctly detected as being a subdirectory of output_dir"""

    # This should be fine
    data, _, _ = ford.parse_arguments(
<<<<<<< HEAD
        {}, "", {"src_dir": ["/1/2/3", "4/5"], "output_dir": "/3/4"}, "/prefix"
=======
        {"src_dir": ["/1/2/3", "4/5"], "output_dir": "/3/4", "preprocess": False},
        "",
        "/prefix",
>>>>>>> c2c45edf
    )

    # This shouldn't be
    with pytest.raises(ValueError):
        data, _, _ = ford.parse_arguments(
<<<<<<< HEAD
            {}, "", {"src_dir": ["4/5", "/1/2/3"], "output_dir": "/1/2"}, "/prefix"
=======
            {"src_dir": ["4/5", "/1/2/3"], "output_dir": "/1/2", "preprocess": False},
            "",
            "/prefix",
>>>>>>> c2c45edf
        )
    # src_dir == output_dir
    with pytest.raises(ValueError):
        data, _, _ = ford.parse_arguments(
<<<<<<< HEAD
            {}, "", {"src_dir": ["/1/2/"], "output_dir": "/1/2"}, "/prefix"
=======
            {"src_dir": ["/1/2/"], "output_dir": "/1/2", "preprocess": False},
            "",
            "/prefix",
>>>>>>> c2c45edf
        )


def test_repeated_docmark():
    """Check that setting --quiet on the command line overrides project file"""

    with pytest.raises(ValueError):
<<<<<<< HEAD
        ford.parse_arguments({}, "", {"docmark": "!", "predocmark": "!"})

    with pytest.raises(ValueError):
        ford.parse_arguments({}, "", {"docmark": "!<", "predocmark_alt": "!<"})

    with pytest.raises(ValueError):
        ford.parse_arguments({}, "", {"docmark_alt": "!!", "predocmark_alt": "!!"})
=======
        ford.parse_arguments({"preprocess": False}, dedent(settings))

    settings = """\
    docmark: !<
    predocmark_alt: !<
    """

    with pytest.raises(ValueError):
        ford.parse_arguments({"preprocess": False}, dedent(settings))

    settings = """\
    docmark_alt: !!
    predocmark_alt: !!
    """

    with pytest.raises(ValueError):
        ford.parse_arguments({"preprocess": False}, dedent(settings))
>>>>>>> c2c45edf


def test_no_preprocessor():
    data, _, _ = ford.parse_arguments({}, "", {"preprocess": False})

    assert data["fpp_extensions"] == []


def test_bad_preprocessor():
    with pytest.raises(SystemExit):
        ford.parse_arguments(
            {"project_file": FakeFile()}, "", {"preprocessor": "false"}
        )


@pytest.mark.skipif(
    sys.platform.startswith("win"), reason="FIXME: Need portable do-nothing command"
)
def test_maybe_ok_preprocessor():
<<<<<<< HEAD
    data, _, _ = ford.parse_arguments({}, "", {"preprocessor": "true"})
=======
    data, _, _ = ford.parse_arguments(
        {"project_file": FakeFile()}, "preprocessor: true"
    )
>>>>>>> c2c45edf

    if data["preprocess"] is True:
        assert isinstance(data["preprocessor"], list)
        assert len(data["preprocessor"]) > 0


@pytest.mark.skipif(
    gfortran_is_not_installed(), reason="Requires gfortran to be installed"
)
def test_gfortran_preprocessor():
    data, _, _ = ford.parse_arguments({}, "", {"preprocessor": "gfortran -E"})

    assert data["preprocess"] is True


def test_absolute_src_dir(monkeypatch, tmp_path):
    project_file = tmp_path / "example.md"
    project_file.write_text("preprocess: False")
    src_dir = tmp_path / "not_here"

    with monkeypatch.context() as m:
        m.setattr(sys, "argv", ["ford", str(project_file)])
        args, _, _ = ford.initialize()

    assert args["src_dir"] == [tmp_path / "./src"]

    with monkeypatch.context() as m:
        m.setattr(sys, "argv", ["ford", str(project_file), "--src_dir", str(src_dir)])
        args, _, _ = ford.initialize()

    assert args["src_dir"] == [src_dir]

    with monkeypatch.context() as m:
        m.setattr(
            sys, "argv", ["ford", "--src_dir", str(src_dir), "--", str(project_file)]
        )
        args, _, _ = ford.initialize()

    assert args["src_dir"] == [src_dir]


def test_output_dir_cli(monkeypatch, tmp_path):
    project_file = tmp_path / "example.md"
    project_file.write_text("preprocess: False")

    with monkeypatch.context() as m:
        m.setattr(sys, "argv", ["ford", str(project_file), "--output_dir", "something"])
        settings, _, _ = ford.initialize()

    assert settings["output_dir"] == tmp_path / "something"

    with open(project_file, "a") as f:
        f.write("\noutput_dir: something_else")

    with monkeypatch.context() as m:
        m.setattr(sys, "argv", ["ford", str(project_file)])
        settings, _, _ = ford.initialize()

    assert settings["output_dir"] == tmp_path / "something_else"<|MERGE_RESOLUTION|>--- conflicted
+++ resolved
@@ -14,7 +14,6 @@
 
 
 def test_quiet_false():
-<<<<<<< HEAD
     _, data = ford.get_proj_data("quiet: False")
     assert data["quiet"] is False
     _, data2 = ford.get_proj_data("quiet: True")
@@ -35,13 +34,6 @@
 
     _, data = ford.get_proj_data("", d)
 
-=======
-    """This checks that bool options like 'quiet' are parsed correctly in input md file"""
-
-    data, _, _ = ford.parse_arguments({"preprocess": False}, "quiet: false")
-    assert data["quiet"] is False
-    data, _, _ = ford.parse_arguments({"preprocess": False}, "quiet: TRUE")
->>>>>>> c2c45edf
     assert data["quiet"] is True
     assert data["display"][0] == "public"
     assert data["display"][1] == "protected"
@@ -50,19 +42,13 @@
 def test_quiet_command_line():
     """Check that setting --quiet on the command line overrides project file"""
 
-<<<<<<< HEAD
-    data, _, _ = ford.parse_arguments({"quiet": True}, "", {"quiet": "false"})
+    data, _, _ = ford.parse_arguments(
+        {"quiet": True, "preprocess": False}, "", {"quiet": "false"}
+    )
     assert data["quiet"] is True
-    data, _, _ = ford.parse_arguments({"quiet": False}, "", {"quiet": "true"})
-=======
-    data, _, _ = ford.parse_arguments(
-        {"quiet": True, "preprocess": False}, "quiet: false"
-    )
-    assert data["quiet"] is True
-    data, _, _ = ford.parse_arguments(
-        {"quiet": False, "preprocess": False}, "quiet: true"
-    )
->>>>>>> c2c45edf
+    data, _, _ = ford.parse_arguments(
+        {"quiet": False, "preprocess": False}, "", {"quiet": "true"}
+    )
     assert data["quiet"] is False
 
 
@@ -77,11 +63,9 @@
              one
              string
     """
-<<<<<<< HEAD
-    data, _, _ = ford.parse_arguments({}, *ford.get_proj_data(dedent(settings)))
-=======
-    data, _, _ = ford.parse_arguments({"preprocess": False}, dedent(settings))
->>>>>>> c2c45edf
+    data, _, _ = ford.parse_arguments(
+        {"preprocess": False}, *ford.get_proj_data(dedent(settings))
+    )
 
     assert len(data["include"]) == 2
     assert data["summary"] == "This\nis\none\nstring"
@@ -90,22 +74,13 @@
 def test_path_normalisation():
     """Check that paths get normalised correctly"""
 
-<<<<<<< HEAD
-    data, _, _ = ford.parse_arguments(
-        {}, "", {"page_dir": "my_pages", "src_dir": ["src1", "src2"]}, "/prefix/path"
-    )
-    assert str(data["page_dir"]) == "/prefix/path/my_pages"
-=======
-    settings = """\
-    page_dir: my_pages
-    src_dir: src1
-             src2
-    """
-    data, _, _ = ford.parse_arguments(
-        {"preprocess": False}, dedent(settings), "/prefix/path"
+    data, _, _ = ford.parse_arguments(
+        {"preprocess": False},
+        "",
+        {"page_dir": "my_pages", "src_dir": ["src1", "src2"]},
+        "/prefix/path",
     )
     assert str(data["page_dir"]) == str(Path("/prefix/path/my_pages").absolute())
->>>>>>> c2c45edf
     assert [str(p) for p in data["src_dir"]] == [
         str(Path("/prefix/path/src1").absolute()),
         str(Path("/prefix/path/src2").absolute()),
@@ -117,36 +92,27 @@
 
     # This should be fine
     data, _, _ = ford.parse_arguments(
-<<<<<<< HEAD
-        {}, "", {"src_dir": ["/1/2/3", "4/5"], "output_dir": "/3/4"}, "/prefix"
-=======
         {"src_dir": ["/1/2/3", "4/5"], "output_dir": "/3/4", "preprocess": False},
         "",
+        {},
         "/prefix",
->>>>>>> c2c45edf
     )
 
     # This shouldn't be
     with pytest.raises(ValueError):
         data, _, _ = ford.parse_arguments(
-<<<<<<< HEAD
-            {}, "", {"src_dir": ["4/5", "/1/2/3"], "output_dir": "/1/2"}, "/prefix"
-=======
             {"src_dir": ["4/5", "/1/2/3"], "output_dir": "/1/2", "preprocess": False},
             "",
+            {},
             "/prefix",
->>>>>>> c2c45edf
         )
     # src_dir == output_dir
     with pytest.raises(ValueError):
         data, _, _ = ford.parse_arguments(
-<<<<<<< HEAD
-            {}, "", {"src_dir": ["/1/2/"], "output_dir": "/1/2"}, "/prefix"
-=======
             {"src_dir": ["/1/2/"], "output_dir": "/1/2", "preprocess": False},
             "",
+            {},
             "/prefix",
->>>>>>> c2c45edf
         )
 
 
@@ -154,33 +120,19 @@
     """Check that setting --quiet on the command line overrides project file"""
 
     with pytest.raises(ValueError):
-<<<<<<< HEAD
-        ford.parse_arguments({}, "", {"docmark": "!", "predocmark": "!"})
-
-    with pytest.raises(ValueError):
-        ford.parse_arguments({}, "", {"docmark": "!<", "predocmark_alt": "!<"})
-
-    with pytest.raises(ValueError):
-        ford.parse_arguments({}, "", {"docmark_alt": "!!", "predocmark_alt": "!!"})
-=======
-        ford.parse_arguments({"preprocess": False}, dedent(settings))
-
-    settings = """\
-    docmark: !<
-    predocmark_alt: !<
-    """
-
-    with pytest.raises(ValueError):
-        ford.parse_arguments({"preprocess": False}, dedent(settings))
-
-    settings = """\
-    docmark_alt: !!
-    predocmark_alt: !!
-    """
-
-    with pytest.raises(ValueError):
-        ford.parse_arguments({"preprocess": False}, dedent(settings))
->>>>>>> c2c45edf
+        ford.parse_arguments(
+            {"preprocess": False}, "", {"docmark": "!", "predocmark": "!"}
+        )
+
+    with pytest.raises(ValueError):
+        ford.parse_arguments(
+            {"preprocess": False}, "", {"docmark": "!<", "predocmark_alt": "!<"}
+        )
+
+    with pytest.raises(ValueError):
+        ford.parse_arguments(
+            {"preprocess": False}, "", {"docmark_alt": "!!", "predocmark_alt": "!!"}
+        )
 
 
 def test_no_preprocessor():
@@ -200,13 +152,7 @@
     sys.platform.startswith("win"), reason="FIXME: Need portable do-nothing command"
 )
 def test_maybe_ok_preprocessor():
-<<<<<<< HEAD
     data, _, _ = ford.parse_arguments({}, "", {"preprocessor": "true"})
-=======
-    data, _, _ = ford.parse_arguments(
-        {"project_file": FakeFile()}, "preprocessor: true"
-    )
->>>>>>> c2c45edf
 
     if data["preprocess"] is True:
         assert isinstance(data["preprocessor"], list)
