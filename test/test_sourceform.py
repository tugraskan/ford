<<<<<<< HEAD
from ford.sourceform import (
    FortranSourceFile,
    FortranModule,
    parse_type,
    line_to_variables,
)

from collections import defaultdict
from dataclasses import dataclass, field
from typing import Union, List, Optional
=======
from ford.sourceform import FortranSourceFile, FortranModule, parse_type
from ford import DEFAULT_SETTINGS

from copy import deepcopy
from dataclasses import dataclass
from typing import Union
>>>>>>> eaf57dd3

import markdown
import pytest


@pytest.fixture
def parse_fortran_file(copy_fortran_file):
    def parse_file(data, **kwargs):
        filename = copy_fortran_file(data)
        settings = deepcopy(DEFAULT_SETTINGS)
        settings.update(kwargs)

        return FortranSourceFile(str(filename), settings)

    return parse_file


def test_extends(parse_fortran_file):
    """Check that types can be extended"""

    data = """\
    program foo
    !! base type
    type :: base
    end type base

    !! derived type
    type, extends(base) :: derived
    end type

    !! derived type but capitalised
    type, EXTENDS(base) :: derived_capital
    end type

    end program foo
    """

    fortran_type = parse_fortran_file(data)

    assert len(fortran_type.programs) == 1

    program = fortran_type.programs[0]

    assert len(program.types) == 3
    assert program.types[1].extends == "base"
    assert program.types[2].extends == "base"


def test_type_visibility_attributes(parse_fortran_file):
    """Check that we can set visibility attributes on types, #388"""

    data = """\
    module default_public
      type no_attrs
      end type no_attrs

      type, public :: public_attr
      end type public_attr

      type, private :: private_attr
      end type private_attr

      type, public :: public_attr_private_components
        private
      end type public_attr

      type, private :: private_attr_public_components
        public
      end type private_attr
    end module default_public

    module default_private
      private

      type no_attrs
      end type no_attrs

      type, public :: public_attr
      end type public_attr

      type, private :: private_attr
      end type private_attr

      type, public :: public_attr_private_components
        private
      end type public_attr

      type, private :: private_attr_public_components
        public
      end type private_attr
    end module default_private
    """

    source = parse_fortran_file(data)
    public_no_attrs = source.modules[0].types[0]
    public_public_attr = source.modules[0].types[1]
    public_private_attr = source.modules[0].types[2]
    public_public_attr_components = source.modules[0].types[3]
    public_private_attr_components = source.modules[0].types[4]

    assert public_no_attrs.permission == "public"
    assert public_public_attr.permission == "public"
    assert public_private_attr.permission == "private"
    assert public_public_attr_components.permission == "public"
    assert public_private_attr_components.permission == "private"

    private_no_attrs = source.modules[1].types[0]
    private_public_attr = source.modules[1].types[1]
    private_private_attr = source.modules[1].types[2]
    private_public_attr_components = source.modules[1].types[3]
    private_private_attr_components = source.modules[1].types[4]

    assert private_no_attrs.permission == "private"
    assert private_public_attr.permission == "public"
    assert private_private_attr.permission == "private"
    assert private_public_attr_components.permission == "public"
    assert private_private_attr_components.permission == "private"


def test_submodule_procedure_contains(parse_fortran_file):
    """Check that submodule procedures can have 'contains' statements"""

    data = """\
    module foo_m
      implicit none
      interface
        module subroutine foo()
          implicit none
        end subroutine
      end interface
    end module

    submodule(foo_m) foo_s
      implicit none
    contains
      module procedure foo
      contains
        subroutine bar()
        end subroutine
      end procedure
    end submodule
    """

    fortran_type = parse_fortran_file(data)

    assert len(fortran_type.modules) == 1
    assert len(fortran_type.submodules) == 1
    submodule = fortran_type.submodules[0]
    assert len(submodule.modprocedures) == 1
    module_procedure = submodule.modprocedures[0]
    assert len(module_procedure.subroutines) == 1


def test_backslash_in_character_string(parse_fortran_file):
    """Bad escape crash #296"""

    data = r"""\
    module test_module
    character(len=*),parameter,public:: q = '(?)'
    character(len=*),parameter,public:: a  = '\a'
    character(len=*),parameter,public:: b  = '\b'
    character(len=*),parameter,public:: c  = '\c'
    end module test_module
    """

    source = parse_fortran_file(data)
    module = source.modules[0]

    expected_variables = {"q": r"'(?)'", "a": r"'\a'", "b": r"'\b'", "c": r"'\c'"}

    for variable in module.variables:
        assert variable.initial == expected_variables[variable.name]


def test_sync_images_in_submodule_procedure(parse_fortran_file):
    """Crash on sync images inside module procedure in submodule #237"""

    data = """\
    module stuff
      interface
        module subroutine foo()
        end subroutine
      end interface
    end module

    submodule(stuff) sub_stuff
      implicit none
    contains
      module procedure foo
        sync images(1)
      end procedure
    end submodule
    """

    parse_fortran_file(data)


def test_function_and_subroutine_call_on_same_line(parse_fortran_file):
    """Regex does not check for nested calls #256"""

    data = """\
    program test
    call bar(foo())
    contains
    integer function foo()
    end function foo
    subroutine bar(thing)
      integer, intent(in) :: thing
    end subroutine bar
    end program test
    """

    fortran_file = parse_fortran_file(data)
    program = fortran_file.programs[0]
    assert len(program.calls) == 2
    expected_calls = {"bar", "foo"}
    assert set(program.calls) == expected_calls


def test_component_access(parse_fortran_file):
    data = """\
    module mod1
        integer :: anotherVar(20)
        type typeOne
            integer :: ivar(10)
        end type typeOne
        type(typeOne) :: One
    end module mod1

    module mod2
        type typeTwo
            integer :: ivar(10)
        end type typeTwo
        type(typeTwo) :: Two
    end module mod2

    subroutine with_space
        use mod2
        integer :: a
        a = 3
        Two% ivar(:) = a
    end subroutine with_space

    program main
        integer :: i, j
        integer :: zzz(5)

        type typeThree
            integer :: ivar(10)
        end type typeThree
        type(typeThree) :: Three

        call with_space()
        call without_space()
        anotherVar(3) = i
        j = zzz(3)

        Three% ivar(3) = 7
    end program
    """

    fortran_file = parse_fortran_file(data)

    expected_variables = {"i", "j", "zzz", "Three"}
    actual_variables = {var.name for var in fortran_file.programs[0].variables}
    assert actual_variables == expected_variables


def test_format_statement(parse_fortran_file):
    """No function calls in `format` statements are allowed, so don't
    confuse them with format specifiers. Issue #350"""

    data = """\
    program test_format_statement
      implicit none
      write (*, 300)
    300 format (/1X, 44('-'), ' Begin of test2 Calculation ', 33('-')//)
    end program test_format_statement
    """

    fortran_file = parse_fortran_file(data)
    assert fortran_file.programs[0].calls == []


def test_enumerator_with_kind(parse_fortran_file):
    """Checking enumerators with specified kind, issue #293"""

    data = """\
    module some_enums
      use, intrinsic :: iso_fortran_env, only : int32
      enum, bind(c)
        enumerator :: item1, item2
        enumerator :: list1 = 100_int32, list2
        enumerator :: fixed_item1 = 0, fixed_item2
      end enum
    end module some_enums
    """

    fortran_file = parse_fortran_file(data)
    enum = fortran_file.modules[0].enums[0]
    assert enum.variables[0].name == "item1"
    assert enum.variables[0].initial == 0
    assert enum.variables[1].name == "item2"
    assert enum.variables[1].initial == 1
    assert enum.variables[2].name == "list1"
    assert enum.variables[2].initial == "100_int32"
    assert enum.variables[3].name == "list2"
    assert enum.variables[3].initial == 101
    assert enum.variables[4].name == "fixed_item1"
    assert enum.variables[4].initial == "0"
    assert enum.variables[5].name == "fixed_item2"
    assert enum.variables[5].initial == 1


class FakeModule(FortranModule):
    def __init__(
        self, procedures: dict, interfaces: dict, types: dict, variables: dict
    ):
        self.pub_procs = procedures
        self.pub_absints = interfaces
        self.pub_types = types
        self.pub_vars = variables


def test_module_get_used_entities_all():
    mod_procedures = {"subroutine": "some subroutine"}
    mod_interfaces = {"abstract": "interface"}
    mod_types = {"mytype": "some type"}
    mod_variables = {"x": "some var"}

    module = FakeModule(mod_procedures, mod_interfaces, mod_types, mod_variables)

    procedures, interfaces, types, variables = module.get_used_entities("")

    assert procedures == mod_procedures
    assert interfaces == mod_interfaces
    assert types == mod_types
    assert variables == mod_variables


def test_module_get_used_entities_some():
    mod_procedures = {"subroutine": "some subroutine"}
    mod_interfaces = {"abstract": "interface"}
    mod_types = {"mytype": "some type"}
    mod_variables = {"x": "some var", "y": "some other var"}

    module = FakeModule(mod_procedures, mod_interfaces, mod_types, mod_variables)

    procedures, interfaces, types, variables = module.get_used_entities(
        ", only: x, subroutine"
    )

    assert procedures == mod_procedures
    assert interfaces == {}
    assert types == {}
    assert variables == {"x": mod_variables["x"]}


def test_module_get_used_entities_rename():
    mod_procedures = {"subroutine": "some subroutine"}
    mod_interfaces = {"abstract": "interface"}
    mod_types = {"mytype": "some type"}
    mod_variables = {"x": "some var", "y": "some other var"}

    module = FakeModule(mod_procedures, mod_interfaces, mod_types, mod_variables)

    procedures, interfaces, types, variables = module.get_used_entities(
        ", only: x, y => subroutine"
    )

    assert procedures == {"y": mod_procedures["subroutine"]}
    assert interfaces == {}
    assert types == {}
    assert variables == {"x": mod_variables["x"]}


def test_module_default_access(parse_fortran_file):
    data = """\
    module default_access
      ! No access keyword
      integer :: int_public, int_private
      private :: int_private
      real :: real_public
      real, private :: real_private

      type :: type_public
        complex :: component_public
        complex, private :: component_private
      end type type_public

      type :: type_private
        character(len=1) :: string_public
        character(len=1), private :: string_private
      end type type_private

      private :: sub_private, func_private, type_private

    contains
      subroutine sub_public
      end subroutine sub_public

      subroutine sub_private
      end subroutine sub_private

      integer function func_public()
      end function func_public

      integer function func_private()
      end function func_private
    end module default_access
    """

    fortran_file = parse_fortran_file(data)
    fortran_file.modules[0].correlate(None)

    assert set(fortran_file.modules[0].all_procs.keys()) == {
        "sub_public",
        "func_public",
        "sub_private",
        "func_private",
    }
    assert set(fortran_file.modules[0].pub_procs.keys()) == {
        "sub_public",
        "func_public",
    }
    assert set(fortran_file.modules[0].all_types.keys()) == {
        "type_public",
        "type_private",
    }
    assert set(fortran_file.modules[0].pub_types.keys()) == {
        "type_public",
    }
    assert set(fortran_file.modules[0].all_vars.keys()) == {
        "int_public",
        "int_private",
        "real_public",
        "real_private",
    }
    assert set(fortran_file.modules[0].pub_vars.keys()) == {
        "int_public",
        "real_public",
    }


def test_module_public_access(parse_fortran_file):
    data = """\
    module public_access
      public
      integer :: int_public, int_private
      private :: int_private
      real :: real_public
      real, private :: real_private

      type :: type_public
        complex :: component_public
        complex, private :: component_private
      end type type_public

      type :: type_private
        character(len=1) :: string_public
        character(len=1), private :: string_private
      end type type_private

      private :: sub_private, func_private, type_private

    contains
      subroutine sub_public
      end subroutine sub_public

      subroutine sub_private
      end subroutine sub_private

      integer function func_public()
      end function func_public

      integer function func_private()
      end function func_private
    end module public_access
    """

    fortran_file = parse_fortran_file(data)
    fortran_file.modules[0].correlate(None)

    assert set(fortran_file.modules[0].all_procs.keys()) == {
        "sub_public",
        "func_public",
        "sub_private",
        "func_private",
    }
    assert set(fortran_file.modules[0].pub_procs.keys()) == {
        "sub_public",
        "func_public",
    }
    assert set(fortran_file.modules[0].all_types.keys()) == {
        "type_public",
        "type_private",
    }
    assert set(fortran_file.modules[0].pub_types.keys()) == {
        "type_public",
    }
    assert set(fortran_file.modules[0].all_vars.keys()) == {
        "int_public",
        "int_private",
        "real_public",
        "real_private",
    }
    assert set(fortran_file.modules[0].pub_vars.keys()) == {
        "int_public",
        "real_public",
    }


def test_module_private_access(parse_fortran_file):
    data = """\
    module private_access
      private
      integer :: int_public, int_private
      public :: int_public
      real :: real_private
      real, public :: real_public

      type :: type_public
        complex :: component_public
        complex, private :: component_private
      end type type_public

      type :: type_private
        character(len=1) :: string_public
        character(len=1), private :: string_private
      end type type_private

      public :: sub_public, func_public, type_public

    contains
      subroutine sub_public
      end subroutine sub_public

      subroutine sub_private
      end subroutine sub_private

      integer function func_public()
      end function func_public

      integer function func_private()
      end function func_private
    end module private_access
    """

    fortran_file = parse_fortran_file(data)
    fortran_file.modules[0].correlate(None)

    assert set(fortran_file.modules[0].all_procs.keys()) == {
        "sub_public",
        "func_public",
        "sub_private",
        "func_private",
    }
    assert set(fortran_file.modules[0].pub_procs.keys()) == {
        "sub_public",
        "func_public",
    }
    assert set(fortran_file.modules[0].all_types.keys()) == {
        "type_public",
        "type_private",
    }
    assert set(fortran_file.modules[0].pub_types.keys()) == {
        "type_public",
    }
    assert set(fortran_file.modules[0].all_vars.keys()) == {
        "int_public",
        "int_private",
        "real_public",
        "real_private",
    }
    assert set(fortran_file.modules[0].pub_vars.keys()) == {
        "int_public",
        "real_public",
    }


def test_module_procedure_case(parse_fortran_file):
    """Check that submodule procedures in interface blocks are parsed correctly. Issue #353"""
    data = """\
    module a
      implicit none
      interface
        MODULE SUBROUTINE square( x )
          integer, intent(inout):: x
        END SUBROUTINE square
        module subroutine cube( x )
          integer, intent(inout):: x
        end subroutine cube
        MODULE FUNCTION square_func( x )
          integer, intent(in):: x
        END FUNCTION square_func
        module function cube_func( x )
          integer, intent(inout):: x
        end function cube_func
      end interface
    end module a

    submodule (a) b
      implicit none
    contains
      MODULE PROCEDURE square
        x = x * x
      END PROCEDURE square
      module PROCEDURE cube
        x = x * x * x
      END PROCEDURE cube
      MODULE PROCEDURE square_func
        square_func = x * x
      END PROCEDURE square_func
      module procedure cube_func
        cube_func = x * x * x
      end procedure cube_func
    end submodule b
    """

    fortran_file = parse_fortran_file(data)
    module = fortran_file.modules[0]
    assert len(module.interfaces) == 4
    assert module.interfaces[0].procedure.module
    assert module.interfaces[1].procedure.module
    assert module.interfaces[2].procedure.module
    assert module.interfaces[3].procedure.module


@dataclass
class ParsedType:
    vartype: str
    kind: Optional[str]
    strlen: Optional[str]
    proto: Union[None, str, List[str]]
    rest: str


@pytest.mark.parametrize(
    ["variable_decl", "expected"],
    [
        ("integer i", ParsedType("integer", None, None, None, "i")),
        ("integer :: i", ParsedType("integer", None, None, None, ":: i")),
        ("integer ( int32 ) :: i", ParsedType("integer", "int32", None, None, ":: i")),
        ("real r", ParsedType("real", None, None, None, "r")),
        ("real(real64) r", ParsedType("real", "real64", None, None, "r")),
        (
            "REAL( KIND  =  8) :: r, x, y",
            ParsedType("real", "8", None, None, ":: r, x, y"),
        ),
        (
            "REAL( 8 ) :: r, x, y",
            ParsedType("real", "8", None, None, ":: r, x, y"),
        ),
        (
            "complex*16 znum",
            ParsedType("complex", "16", None, None, "znum"),
        ),
        (
            "character(len=*) :: string",
            ParsedType("character", None, "*", None, ":: string"),
        ),
        (
            "character(len=:) :: string",
            ParsedType("character", None, ":", None, ":: string"),
        ),
        (
            "character(12) :: string",
            ParsedType("character", None, "12", None, ":: string"),
        ),
        (
            "character(LEN=12) :: string",
            ParsedType("character", None, "12", None, ":: string"),
        ),
        (
            "CHARACTER(KIND=kanji,  len =12) :: string",
            ParsedType("character", "kanji", "12", None, ":: string"),
        ),
        (
            "CHARACTER(  len =   12,KIND=kanji) :: string",
            ParsedType("character", "kanji", "12", None, ":: string"),
        ),
        (
            "CHARACTER(  kind=    kanji) :: string",
            ParsedType("character", "kanji", None, None, ":: string"),
        ),
        ("double PRECISION dp", ParsedType("double precision", None, None, None, "dp")),
        ("DOUBLE   complex dc", ParsedType("double complex", None, None, None, "dc")),
        (
            "type(something) :: thing",
            ParsedType("type", None, None, ["something", ""], ":: thing"),
        ),
        (
            "class(foo) :: thing",
            ParsedType("class", None, None, ["foo", ""], ":: thing"),
        ),
        (
            "procedure(bar) :: thing",
            ParsedType("procedure", None, None, ["bar", ""], ":: thing"),
        ),
    ],
)
def test_parse_type(variable_decl, expected):
    vartype, kind, strlen, proto, rest = parse_type(
        variable_decl, [], {"extra_vartypes": []}
    )
    assert vartype == expected.vartype
    assert kind == expected.kind
    assert strlen == expected.strlen
    assert proto == expected.proto
    assert rest == expected.rest


class FakeSource:
    def __init__(self):
        self.text = iter(["end subroutine", "end module"])

    def __next__(self):
        return next(self.text)

    def pass_back(self, line):
        pass


@dataclass
class FakeParent:
    strings: List[str] = field(default_factory=lambda: ['"Hello"', "'World'"])
    settings = {"extra_vartypes": [], "docmark": "!"}
    obj: str = "module"
    parent = None


@dataclass
class FakeVariable:
    name: str
    vartype: str
    parent: Optional[FakeParent] = FakeParent()
    attribs: Optional[List[str]] = field(default_factory=list)
    intent: str = ""
    optional: bool = False
    permission: str = "public"
    parameter: bool = False
    kind: Optional[str] = None
    strlen: Optional[str] = None
    proto: Union[None, str, List[str]] = None
    doc: List[str] = field(default_factory=list)
    points: bool = False
    initial: Optional[str] = None


@pytest.mark.parametrize(
    ["line", "expected_variables"],
    [
        ("integer foo", [FakeVariable("foo", "integer")]),
        ("integer :: foo", [FakeVariable("foo", "integer")]),
        (
            "real :: foo, bar",
            [FakeVariable("foo", "real"), FakeVariable("bar", "real")],
        ),
        (
            "real, allocatable :: foo",
            [FakeVariable("foo", "real", attribs=["allocatable"])],
        ),
        (
            "integer, intent ( in  out)::zing",
            [FakeVariable("zing", "integer", intent="inout")],
        ),
        (
            "real(real64), optional, intent(in) :: foo, bar",
            [
                FakeVariable("foo", "real", kind="real64", optional=True, intent="in"),
                FakeVariable("bar", "real", kind="real64", optional=True, intent="in"),
            ],
        ),
        (
            "character ( len = 24 , kind = 4), parameter :: char = '0', far = '1'",
            [
                FakeVariable(
                    "char",
                    "character",
                    strlen="24",
                    kind="4",
                    parameter=True,
                    initial='"Hello"',
                ),
                FakeVariable(
                    "far",
                    "character",
                    strlen="24",
                    kind="4",
                    parameter=True,
                    initial="'World'",
                ),
            ],
        ),
        (
            "procedure(foo) :: bar",
            [FakeVariable("bar", "procedure", proto=["foo", ""])],
        ),
        (
            "type(foo) :: bar = 42",
            [FakeVariable("bar", "type", proto=["foo", ""], initial="42")],
        ),
    ],
)
def test_line_to_variable(line, expected_variables):
    variables = line_to_variables(FakeSource(), line, "public", FakeParent())

    for variable, expected in zip(variables, expected_variables):
        for attr in [
            "name",
            "vartype",
            "parent",
            "attribs",
            "intent",
            "optional",
            "permission",
            "parameter",
            "kind",
            "strlen",
            "proto",
            "doc",
            "points",
            "initial",
        ]:
            variable_attr = getattr(variable, attr)
            expected_attr = getattr(expected, attr)
            assert variable_attr == expected_attr, attr


def test_markdown_header_bug286(parse_fortran_file):
    """Check that markdown headers work, issue #286"""
    data = """\
    module myModule
    contains
      subroutine printSquare(x)
        !! ## My Header
        !! This should be one section, but the header doesn't work
        integer, intent(in) :: x
        write(*,*) x*x
      end subroutine printSquare
    end module myModule
    """

    fortran_file = parse_fortran_file(data)
    md_ext = [
        "markdown.extensions.meta",
        "markdown.extensions.codehilite",
        "markdown.extensions.extra",
    ]
    md = markdown.Markdown(
        extensions=md_ext, output_format="html5", extension_configs={}
    )

    subroutine = fortran_file.modules[0].subroutines[0]
    subroutine.markdown(md, None)

    assert subroutine.doc.startswith("<h2>My Header</h2>")


def test_markdown_codeblocks_bug286(parse_fortran_file):
    """Check that markdown codeblocks work, issue #287"""
    data = """\
    module myModule
    contains
      subroutine printSquare(x)
        !! This codeblock should not be inline:
        !! ```
        !! printSquare(4)
        !! ```
        integer, intent(in) :: x
        write(*,*) x*x
      end subroutine printSquare
    end module myModule
    """

    fortran_file = parse_fortran_file(data)
    md_ext = [
        "markdown.extensions.meta",
        "markdown.extensions.codehilite",
        "markdown.extensions.extra",
    ]
    md = markdown.Markdown(
        extensions=md_ext, output_format="html5", extension_configs={}
    )

    subroutine = fortran_file.modules[0].subroutines[0]
    subroutine.markdown(md, None)

    assert "<code>printSquare(4)" in subroutine.doc
    assert "<div" in subroutine.doc


def test_markdown_meta_reset(parse_fortran_file):
    """Check that markdown metadata is reset between entities"""
    data = """\
    module myModule
      !! version: 0.1.0
    contains
      subroutine printSquare(x)
        !! author: Test name
        integer, intent(in) :: x
        write(*,*) x*x
      end subroutine printSquare
      subroutine printCube(x)
        integer, intent(in) :: x
        write(*,*) x*x*x
      end subroutine printCube
    end module myModule
    """

    fortran_file = parse_fortran_file(data)
    md_ext = [
        "markdown.extensions.meta",
        "markdown.extensions.codehilite",
        "markdown.extensions.extra",
    ]
    md = markdown.Markdown(
        extensions=md_ext, output_format="html5", extension_configs={}
    )

    module = fortran_file.modules[0]
    module.markdown(md, None)
    assert module.meta["version"] == "0.1.0"
    assert module.subroutines[0].meta["author"] == "Test name"
    assert "author" not in module.subroutines[1].meta


def test_multiline_attributes(parse_fortran_file):
    """Check that specifying attributes over multiple lines works"""

    data = """\
    program prog
      real x
      dimension x(:)
      allocatable x
      integer, allocatable, dimension(:) :: y
      complex z
      allocatable z(:)

      allocate(x(1), y(1), z(1))
    end program prog
    """

    fortran_file = parse_fortran_file(data)
    prog = fortran_file.programs[0]

    for variable in prog.variables:
        assert (
            "allocatable" in variable.attribs
        ), f"Missing 'allocatable' in '{variable}' attributes"
        assert (
            variable.dimension == "(:)" or "dimension(:)" in variable.attribs
        ), f"Wrong dimension for '{variable}'"


def test_markdown_source_meta(parse_fortran_file):
    """Check that specifying 'source' in the procedure meta block is processed"""

    data = """\
    subroutine with_source
    !! source: true
    !!
    !! some docs
    end subroutine with_source
    """

    md_ext = [
        "markdown.extensions.meta",
        "markdown.extensions.codehilite",
        "markdown.extensions.extra",
    ]
    md = markdown.Markdown(
        extensions=md_ext, output_format="html5", extension_configs={}
    )

    fortran_file = parse_fortran_file(data)
    subroutine = fortran_file.subroutines[0]
    subroutine.markdown(md, None)

    assert subroutine.meta["source"]
    assert "with_source" in subroutine.src


def test_markdown_source_settings(parse_fortran_file):
    """Check that specifying 'source' in the settings works"""

    data = """\
    subroutine with_source
    !! some docs
    end subroutine with_source
    """

    md_ext = [
        "markdown.extensions.meta",
        "markdown.extensions.codehilite",
        "markdown.extensions.extra",
    ]
    md = markdown.Markdown(
        extensions=md_ext, output_format="html5", extension_configs={}
    )

    fortran_file = parse_fortran_file(data, source=True)
    subroutine = fortran_file.subroutines[0]
    subroutine.markdown(md, None)

    assert subroutine.meta["source"]
    assert "with_source" in subroutine.src<|MERGE_RESOLUTION|>--- conflicted
+++ resolved
@@ -1,22 +1,14 @@
-<<<<<<< HEAD
 from ford.sourceform import (
     FortranSourceFile,
     FortranModule,
     parse_type,
     line_to_variables,
 )
-
-from collections import defaultdict
+from ford import DEFAULT_SETTINGS
+
+from copy import deepcopy
 from dataclasses import dataclass, field
 from typing import Union, List, Optional
-=======
-from ford.sourceform import FortranSourceFile, FortranModule, parse_type
-from ford import DEFAULT_SETTINGS
-
-from copy import deepcopy
-from dataclasses import dataclass
-from typing import Union
->>>>>>> eaf57dd3
 
 import markdown
 import pytest
